syntax = "proto3";
package base.v1;

import "base/v1/base.proto";
import "google/api/annotations.proto";
import "protoc-gen-openapiv2/options/annotations.proto";
import "validate/validate.proto";

option go_package = "github.com/Permify/permify/pkg/pb/base/v1";

// ** PERMISSION SERVICE **

message HealthRequest {}

message HealthResponse {
  string status = 1;
}

// HealthCheck service
service Health {
  // CheckHealth method for health checking
  rpc Check(HealthRequest) returns (HealthResponse) {
    option (google.api.http) = {get: "/healthz"};
    option (grpc.gateway.protoc_gen_openapiv2.options.openapiv2_operation) = {
      summary: "health api"
      tags: ["Health"]
      operation_id: "health.check"
      description: ""
      extensions: {
        key: "x-codeSamples"
        value: {
          list_value: {
            values: {
              struct_value: {
                fields: {
                  key: "lang"
                  value: {string_value: ""}
                }
                fields: {
                  key: "label"
                  value: {string_value: ""}
                }
                fields: {
                  key: "source"
                  value: {string_value: ""}
                }
              }
            }
            values: {
              struct_value: {
                fields: {
                  key: "lang"
                  value: {string_value: ""}
                }
                fields: {
                  key: "label"
                  value: {string_value: ""}
                }
                fields: {
                  key: "source"
                  value: {string_value: ""}
                }
              }
            }
            values: {
              struct_value: {
                fields: {
                  key: "lang"
                  value: {string_value: ""}
                }
                fields: {
                  key: "label"
                  value: {string_value: ""}
                }
                fields: {
                  key: "source"
                  value: {string_value: ""}
                }
              }
            }
          }
        }
      }
    };
  }
}

// Permission service contains methods to interact with permissions.
service Permission {
  // Check method receives a PermissionCheckRequest and returns a PermissionCheckResponse.
  // It is used to determine whether a specific user has permission to perform an action on a resource.
  // For example, "Can the user 1 push to repository 1?"
  rpc Check(PermissionCheckRequest) returns (PermissionCheckResponse) {
    // HTTP mapping for this method
    option (google.api.http) = {
      post: "/v1/tenants/{tenant_id}/permissions/check"
      body: "*"
    };
    // OpenAPI annotations for this method
    option (grpc.gateway.protoc_gen_openapiv2.options.openapiv2_operation) = {
      summary: "check api"
      tags: ["Permission"]
      operation_id: "permissions.check"
      description: ""
      extensions: {
        key: "x-codeSamples"
        value: {
          list_value: {
            values: {
              struct_value: {
                fields: {
                  key: "lang"
                  value: {string_value: "go"}
                }
                fields: {
                  key: "label"
                  value: {string_value: "go"}
                }
                fields: {
                  key: "source"
                  value: {string_value:
                      "cr, err := client.Permission.Check(context.Background(), &v1.PermissionCheckRequest {\n"
                      "    TenantId: \"t1\",\n"
                      "    Metadata: &v1.PermissionCheckRequestMetadata {\n"
                      "        SnapToken: \"\",\n"
                      "        SchemaVersion: \"\",\n"
                      "        Depth: 20,\n"
                      "    },\n"
                      "    Entity: &v1.Entity {\n"
                      "        Type: \"repository\",\n"
                      "        Id: \"1\",\n"
                      "    },\n"
                      "    Permission: \"edit\",\n"
                      "    Subject: &v1.Subject {\n"
                      "        Type: \"user\",\n"
                      "        Id: \"1\",\n"
                      "    },\n"
                      "})\n"
                      "if cr.Can == v1.PermissionCheckResponse_Result_RESULT_ALLOWED {\n"
                      "    // RESULT_ALLOWED\n"
                      "} else {\n"
                      "    // RESULT_DENIED\n"
                      "}"
}
                }
              }
            }
            values: {
              struct_value: {
                fields: {
                  key: "lang"
                  value: {string_value: "javascript"}
                }
                fields: {
                  key: "label"
                  value: {string_value: "node"}
                }
                fields: {
                  key: "source"
                  value: {string_value:
                      "client.permission.check({\n"
                      "    tenantId: \"t1\", \n"
                      "    metadata: {\n"
                      "        snapToken: \"\",\n"
                      "        schemaVersion: \"\",\n"
                      "        depth: 20\n"
                      "    },\n"
                      "    entity: {\n"
                      "        type: \"repository\",\n"
                      "        id: \"1\"\n"
                      "    },\n"
                      "    permission: \"edit\",\n"
                      "    subject: {\n"
                      "        type: \"user\",\n"
                      "        id: \"1\"\n"
                      "    }\n"
                      "}).then((response) => {\n"
                      "    if (response.can === PermissionCheckResponse_Result.RESULT_ALLOWED) {\n"
                      "        console.log(\"RESULT_ALLOWED\")\n"
                      "    } else {\n"
                      "        console.log(\"RESULT_DENIED\")\n"
                      "    }\n"
                      "})"
}
                }
              }
            }
            values: {
              struct_value: {
                fields: {
                  key: "lang"
                  value: {string_value: "curl"}
                }
                fields: {
                  key: "label"
                  value: {string_value: "cURL"}
                }
                fields: {
                  key: "source"
                  value: {string_value:
                      "curl --location --request POST 'localhost:3476/v1/tenants/{tenant_id}/permissions/check' \\\n"
                      "--header 'Content-Type: application/json' \\\n"
                      "--data-raw '{\n"
                      "  \"metadata\": {\n"
                      "    \"snap_token\": \"\",\n"
                      "    \"schema_version\": \"\",\n"
                      "    \"depth\": 20\n"
                      "  },\n"
                      "  \"entity\": {\n"
                      "    \"type\": \"repository\",\n"
                      "    \"id\": \"1\"\n"
                      "  },\n"
                      "  \"permission\": \"edit\",\n"
                      "  \"subject\": {\n"
                      "    \"type\": \"user\",\n"
                      "    \"id\": \"1\",\n"
                      "    \"relation\": \"\"\n"
                      "  }\n"
                      "}'"
}
                }
              }
            }
          }
        }
      }
    };
  }

  // Expand method receives a PermissionExpandRequest and returns a PermissionExpandResponse.
  // It expands relationships according to the schema provided.
  rpc Expand(PermissionExpandRequest) returns (PermissionExpandResponse) {
    // HTTP mapping for this method
    option (google.api.http) = {
      post: "/v1/tenants/{tenant_id}/permissions/expand"
      body: "*"
    };
    // OpenAPI annotations for this method
    option (grpc.gateway.protoc_gen_openapiv2.options.openapiv2_operation) = {
      summary: "expand api"
      tags: ["Permission"]
      operation_id: "permissions.expand"
      description: ""
      extensions: {
        key: "x-codeSamples"
        value: {
          list_value: {
            values: {
              struct_value: {
                fields: {
                  key: "lang"
                  value: {string_value: "go"}
                }
                fields: {
                  key: "label"
                  value: {string_value: "go"}
                }
                fields: {
                  key: "source"
                  value: {string_value:
                      "cr, err := client.Permission.Expand(context.Background(), &v1.PermissionExpandRequest{\n"
                      "    TenantId: \"t1\",\n"
                      "    Metadata: &v1.PermissionExpandRequestMetadata{\n"
                      "        SnapToken: \"\",\n"
                      "        SchemaVersion: \"\",\n"
                      "    },\n"
                      "    Entity: &v1.Entity{\n"
                      "        Type: \"repository\",\n"
                      "        Id: \"1\",\n"
                      "    },\n"
                      "    Permission: \"push\",\n"
                      "})"
}
                }
              }
            }
            values: {
              struct_value: {
                fields: {
                  key: "lang"
                  value: {string_value: "javascript"}
                }
                fields: {
                  key: "label"
                  value: {string_value: "node"}
                }
                fields: {
                  key: "source"
                  value: {string_value:
                      "client.permission.expand({\n"
                      "    tenantId: \"t1\",\n"
                      "    metadata: {\n"
                      "        snapToken: \"\",\n"
                      "        schemaVersion: \"\"\n"
                      "    },\n"
                      "    entity: {\n"
                      "        type: \"repository\",\n"
                      "        id: \"1\"\n"
                      "    },\n"
                      "    permission: \"push\",\n"
                      "})"
}
                }
              }
            }
            values: {
              struct_value: {
                fields: {
                  key: "lang"
                  value: {string_value: "curl"}
                }
                fields: {
                  key: "label"
                  value: {string_value: "cURL"}
                }
                fields: {
                  key: "source"
                  value: {string_value:
                      "curl --location --request POST 'localhost:3476/v1/tenants/{tenant_id}/permissions/expand' \\\n"
                      "--header 'Content-Type: application/json' \\\n"
                      "--data-raw '{\n"
                      "  \"metadata\": {\n"
                      "    \"schema_version\": \"\",\n"
                      "    \"snap_token\": \"\"\n"
                      "  },\n"
                      "  \"entity\": {\n"
                      "    \"type\": \"repository\",\n"
                      "    \"id\": \"1\"\n"
                      "  },\n"
                      "  \"permission\": \"push\"\n"
                      "}'"
}
                }
              }
            }
          }
        }
      }
    };
  }

  // LookupEntity method receives a PermissionLookupEntityRequest and returns a PermissionLookupEntityResponse.
  // It is used to retrieve an entity by its identifier.
  rpc LookupEntity(PermissionLookupEntityRequest) returns (PermissionLookupEntityResponse) {
    // HTTP mapping for this method
    option (google.api.http) = {
      post: "/v1/tenants/{tenant_id}/permissions/lookup-entity"
      body: "*"
    };
    // OpenAPI annotations for this method
    option (grpc.gateway.protoc_gen_openapiv2.options.openapiv2_operation) = {
      summary: "lookup entity"
      tags: ["Permission"]
      operation_id: "permissions.lookupEntity"
      description: ""
      extensions: {
        key: "x-codeSamples"
        value: {
          list_value: {
            values: {
              struct_value: {
                fields: {
                  key: "lang"
                  value: {string_value: "go"}
                }
                fields: {
                  key: "label"
                  value: {string_value: "go"}
                }
                fields: {
                  key: "source"
                  value: {string_value:
                      "cr, err := client.Permission.LookupEntity(context.Background(), &v1.PermissionLookupEntityRequest{\n"
                      "    TenantId: \"t1\",\n"
                      "    Metadata: &v1.PermissionLookupEntityRequestMetadata{\n"
                      "        SnapToken: \"\",\n"
                      "        SchemaVersion: \"\",\n"
                      "        Depth: 20,\n"
                      "    },\n"
                      "    EntityType: \"document\",\n"
                      "    Permission: \"edit\",\n"
                      "    Subject: &v1.Subject{\n"
                      "        Type: \"user\",\n"
                      "        Id: \"1\",\n"
                      "    }\n"
                      "    PageSize: 20,\n"
                      "    ContinuousToken: \"\",\n"
                      "})"
}
                }
              }
            }
            values: {
              struct_value: {
                fields: {
                  key: "lang"
                  value: {string_value: "javascript"}
                }
                fields: {
                  key: "label"
                  value: {string_value: "node"}
                }
                fields: {
                  key: "source"
                  value: {string_value:
                      "client.permission.lookupEntity({\n"
                      "    tenantId: \"t1\",\n"
                      "    metadata: {\n"
                      "        snapToken: \"\",\n"
                      "        schemaVersion: \"\",\n"
                      "        depth: 20\n"
                      "    },\n"
                      "    entity_type: \"document\",\n"
                      "    permission: \"edit\",\n"
                      "    subject: {\n"
                      "        type: \"user\",\n"
                      "        id: \"1\"\n"
                      "    },\n"
                      "    page_size: 20,\n"
                      "    continuous_token: \"\"\n"
                      "}).then((response) => {\n"
                      "    console.log(response.entity_ids)\n"
                      "})"
}
                }
              }
            }
            values: {
              struct_value: {
                fields: {
                  key: "lang"
                  value: {string_value: "curl"}
                }
                fields: {
                  key: "label"
                  value: {string_value: "cURL"}
                }
                fields: {
                  key: "source"
                  value: {string_value:
                      "curl --location --request POST 'localhost:3476/v1/tenants/{tenant_id}/permissions/lookup-entity' \\\n"
                      "--header 'Content-Type: application/json' \\\n"
                      "--data-raw '{\n"
                      "  \"metadata\":{\n"
                      "    \"snap_token\": \"\",\n"
                      "    \"schema_version\": \"\",\n"
                      "    \"depth\": 20\n"
                      "  },\n"
                      "  \"entity_type\": \"document\",\n"
                      "  \"permission\": \"edit\",\n"
                      "  \"subject\": {\n"
                      "    \"type\":\"user\",\n"
                      "    \"id\":\"1\"\n"
                      "  },\n"
                      "  \"page_size\": 20,\n"
                      "  \"continuous_token\": \"\",\n"
                      "}'"
}
                }
              }
            }
          }
        }
      }
    };
  }

  // LookupEntityStream method receives a PermissionLookupEntityRequest and streams a series of PermissionLookupEntityStreamResponse messages.
  // It is used to retrieve entities by their identifiers in a streaming fashion.
  rpc LookupEntityStream(PermissionLookupEntityRequest) returns (stream PermissionLookupEntityStreamResponse) {
    // HTTP mapping for this method
    option (google.api.http) = {
      post: "/v1/tenants/{tenant_id}/permissions/lookup-entity-stream"
      body: "*"
    };
    // OpenAPI annotations for this method
    option (grpc.gateway.protoc_gen_openapiv2.options.openapiv2_operation) = {
      summary: "lookup entity stream"
      tags: ["Permission"]
      operation_id: "permissions.lookupEntityStream"
      description: ""
      extensions: {
        key: "x-codeSamples"
        value: {
          list_value: {
            values: {
              struct_value: {
                fields: {
                  key: "lang"
                  value: {string_value: "go"}
                }
                fields: {
                  key: "label"
                  value: {string_value: "go"}
                }
                fields: {
                  key: "source"
                  value: {string_value:
                      "str, err := client.Permission.LookupEntityStream(context.Background(), &v1.PermissionLookupEntityRequest{\n"
                      "    Metadata: &v1.PermissionLookupEntityRequestMetadata{\n"
                      "        SnapToken: \"\",\n"
                      "        SchemaVersion: \"\",\n"
                      "        Depth: 50,\n"
                      "    },\n"
                      "    EntityType: \"document\",\n"
                      "    Permission: \"view\",\n"
                      "    Subject: &v1.Subject{\n"
                      "        Type: \"user\",\n"
                      "        Id: \"1\",\n"
                      "    },\n"
                      "    PageSize: 20,\n"
                      "    ContinuousToken: \"\",\n"
                      "})\n\n"
                      "// handle stream response\n"
                      "for {\n"
                      "    res, err := str.Recv()\n\n"
                      "    if err == io.EOF {\n"
                      "        break\n"
                      "    }\n\n"
                      "    // res.EntityId\n"
                      "}"
}
                }
              }
            }
            values: {
              struct_value: {
                fields: {
                  key: "lang"
                  value: {string_value: "javascript"}
                }
                fields: {
                  key: "label"
                  value: {string_value: "node"}
                }
                fields: {
                  key: "source"
                  value: {string_value:
                      "const permify = require(\"@permify/permify-node\");\n"
                      "const {PermissionLookupEntityStreamResponse} = require(\"@permify/permify-node/dist/src/grpc/generated/base/v1/service\");\n\n"
                      "function main() {\n"
                      "    const client = new permify.grpc.newClient({\n"
                      "        endpoint: \"localhost:3478\",\n"
                      "    });\n\n"
                      "    let res = client.permission.lookupEntityStream({\n"
                      "        metadata: {\n"
                      "            snapToken: \"\",\n"
                      "            schemaVersion: \"\",\n"
                      "            depth: 20\n"
                      "        },\n"
                      "        entityType: \"document\",\n"
                      "        permission: \"view\",\n"
                      "        subject: {\n"
                      "            type: \"user\",\n"
                      "            id: \"1\"\n"
                      "        },\n"
                      "        page_size: 20,\n"
                      "        continuous_token: \"\"\n"
                      "    });\n\n"
                      "    handle(res);\n"
                      "}\n\n"
                      "async function handle(res: AsyncIterable<PermissionLookupEntityStreamResponse>) {\n"
                      "    for await (const response of res) {\n"
                      "        // response.entityId\n"
                      "    }\n"
                      "}"
}
                }
              }
            }
          }
        }
      }
    };
  }

  // LookupSubject method receives a PermissionLookupSubjectRequest and returns a PermissionLookupSubjectResponse.
  // It is used to retrieve a subject by its identifier.
  rpc LookupSubject(PermissionLookupSubjectRequest) returns (PermissionLookupSubjectResponse) {
    // HTTP mapping for this method
    option (google.api.http) = {
      post: "/v1/tenants/{tenant_id}/permissions/lookup-subject"
      body: "*"
    };
    // OpenAPI annotations for this method
    option (grpc.gateway.protoc_gen_openapiv2.options.openapiv2_operation) = {
      summary: "lookup-subject"
      tags: ["Permission"]
      operation_id: "permissions.lookupSubject"
      description: ""
      extensions: {
        key: "x-codeSamples"
        value: {
          list_value: {
            values: {
              struct_value: {
                fields: {
                  key: "lang"
                  value: {string_value: "go"}
                }
                fields: {
                  key: "label"
                  value: {string_value: "go"}
                }
                fields: {
                  key: "source"
                  value: {string_value:
                      "cr, err := client.Permission.LookupSubject(context.Background(), &v1.PermissionLookupSubjectRequest{\n"
                      "    TenantId: \"t1\",\n"
                      "    Metadata: &v1.PermissionLookupSubjectRequestMetadata{\n"
                      "        SnapToken: \"\",\n"
                      "        SchemaVersion: \"\",\n"
                      "        Depth: 20,\n"
                      "    },\n"
                      "    Entity: &v1.Entity{\n"
                      "        Type: \"document\",\n"
                      "        Id: \"1\",\n"
                      "    },\n"
                      "    Permission: \"edit\",\n"
                      "    SubjectReference: &v1.RelationReference{\n"
                      "        Type: \"user\",\n"
                      "        Relation: \"\",\n"
                      "    },\n"
                      "    PageSize: 20,\n"
                      "    ContinuousToken: \"\",\n"
                      "})"
}
                }
              }
            }
            values: {
              struct_value: {
                fields: {
                  key: "lang"
                  value: {string_value: "javascript"}
                }
                fields: {
                  key: "label"
                  value: {string_value: "node"}
                }
                fields: {
                  key: "source"
                  value: {string_value:
                      "client.permission.lookupSubject({\n"
                      "    tenantId: \"t1\",\n"
                      "    metadata: {\n"
                      "        snapToken: \"\",\n"
                      "        schemaVersion: \"\",\n"
                      "        depth: 20,\n"
                      "    },\n"
                      "    entity: {\n"
                      "        type: \"document\",\n"
                      "        id: \"1\",\n"
                      "    },\n"
                      "    permission: \"edit\",\n"
                      "    subject_reference: {\n"
                      "        type: \"user\",\n"
                      "        relation: \"\"\n"
                      "    },\n"
                      "    page_size: 10,\n"
                      "    continuous_token: \"\"\n"
                      "}).then((response) => {\n"
                      "    console.log(response.subject_ids)\n"
                      "})"
}
                }
              }
            }
            values: {
              struct_value: {
                fields: {
                  key: "lang"
                  value: {string_value: "curl"}
                }
                fields: {
                  key: "label"
                  value: {string_value: "cURL"}
                }
                fields: {
                  key: "source"
                  value: {string_value:
                      "curl --location --request POST 'localhost:3476/v1/tenants/{tenant_id}/permissions/lookup-subject' \\\n"
                      "--header 'Content-Type: application/json' \\\n"
                      "--data-raw '{\n"
                      "  \"metadata\":{\n"
                      "    \"snap_token\": \"\",\n"
                      "    \"schema_version\": \"\",\n"
                      "    \"depth\": 20,\n"
                      "  },\n"
                      "  \"entity\": {\n"
                      "    \"type\": \"document\",\n"
                      "    \"id\": \"1\"\n"
                      "  },\n"
                      "  \"permission\": \"edit\",\n"
                      "  \"subject_reference\": {\n"
                      "    \"type\": \"user\",\n"
                      "    \"relation\": \"\"\n"
                      "  },\n"
                      "   page_size: 20,\n"
                      "   continuous_token: \"\"\n"
                      "}'"
}
                }
              }
            }
          }
        }
      }
    };
  }

  // SubjectPermission method receives a PermissionSubjectPermissionRequest and returns a PermissionSubjectPermissionResponse.
  // It is used to retrieve permissions related to a specific subject.
  rpc SubjectPermission(PermissionSubjectPermissionRequest) returns (PermissionSubjectPermissionResponse) {
    // HTTP mapping for this method
    option (google.api.http) = {
      post: "/v1/tenants/{tenant_id}/permissions/subject-permission"
      body: "*"
    };
    // OpenAPI annotations for this method
    option (grpc.gateway.protoc_gen_openapiv2.options.openapiv2_operation) = {
      summary: "subject permission"
      tags: ["Permission"]
      operation_id: "permissions.subjectPermission"
      description: ""
      extensions: {
        key: "x-codeSamples"
        value: {
          list_value: {
            values: {
              struct_value: {
                fields: {
                  key: "lang"
                  value: {string_value: "go"}
                }
                fields: {
                  key: "label"
                  value: {string_value: "go"}
                }
                fields: {
                  key: "source"
                  value: {string_value:
                      "cr, err := client.Permission.SubjectPermission(context.Background(), &v1.PermissionSubjectPermissionRequest{\n"
                      "    TenantId: \"t1\",\n"
                      "    Metadata: &v1.PermissionSubjectPermissionRequestMetadata{\n"
                      "        SnapToken: \"\",\n"
                      "        SchemaVersion: \"\",\n"
                      "        OnlyPermission: false,\n"
                      "        Depth: 20,\n"
                      "    },\n"
                      "    Entity: &v1.Entity{\n"
                      "        Type: \"repository\",\n"
                      "        Id: \"1\",\n"
                      "    },\n"
                      "    Subject: &v1.Subject{\n"
                      "        Type: \"user\",\n"
                      "        Id: \"1\",\n"
                      "    },\n"
                      "})"
}
                }
              }
            }
            values: {
              struct_value: {
                fields: {
                  key: "lang"
                  value: {string_value: "javascript"}
                }
                fields: {
                  key: "label"
                  value: {string_value: "node"}
                }
                fields: {
                  key: "source"
                  value: {string_value:
                      "client.permission.subjectPermission({\n"
                      "    tenantId: \"t1\",\n"
                      "    metadata: {\n"
                      "        snapToken: \"\",\n"
                      "        schemaVersion: \"\",\n"
                      "        onlyPermission: true,\n"
                      "        depth: 20\n"
                      "    },\n"
                      "    entity: {\n"
                      "        type: \"repository\",\n"
                      "        id: \"1\"\n"
                      "    },\n"
                      "    subject: {\n"
                      "        type: \"user\",\n"
                      "        id: \"1\"\n"
                      "    }\n"
                      "}).then((response) => {\n"
                      "    console.log(response);\n"
                      "})"
}
                }
              }
            }
            values: {
              struct_value: {
                fields: {
                  key: "lang"
                  value: {string_value: "curl"}
                }
                fields: {
                  key: "label"
                  value: {string_value: "cURL"}
                }
                fields: {
                  key: "source"
                  value: {string_value:
                      "curl --location --request POST 'localhost:3476/v1/tenants/{tenant_id}/permissions/subject-permission' \\\n"
                      "--header 'Content-Type: application/json' \\\n"
                      "--data-raw '{\n"
                      "  \"metadata\":{\n"
                      "    \"snap_token\": \"\",\n"
                      "    \"schema_version\": \"\",\n"
                      "    \"only_permission\": true,\n"
                      "    \"depth\": 20\n"
                      "  },\n"
                      "  \"entity\": {\n"
                      "    \"type\": \"repository\",\n"
                      "    \"id\": \"1\"\n"
                      "  },\n"
                      "  \"subject\": {\n"
                      "    \"type\": \"user\",\n"
                      "    \"id\": \"1\",\n"
                      "    \"relation\": \"\"\n"
                      "  }\n"
                      "}'"
}
                }
              }
            }
          }
        }
      }
    };
  }
}

// CHECK

// PermissionCheckRequest is the request message for the Check method in the Permission service.
message PermissionCheckRequest {
  // Identifier of the tenant, required, and must match the pattern "[a-zA-Z0-9-,]+", max 64 bytes.
  string tenant_id = 1 [
    json_name = "tenant_id",
    (validate.rules).string = {
      pattern: "^([a-zA-Z0-9_\\-@\\.:+]{1,128}|\\*)$"
      max_bytes: 128
      ignore_empty: false
    },
    (grpc.gateway.protoc_gen_openapiv2.options.openapiv2_field) = {description: "Identifier of the tenant, if you are not using multi-tenancy (have only one tenant) use pre-inserted tenant <code>t1</code> for this field. Required, and must match the pattern \\“[a-zA-Z0-9-,]+\\“, max 64 bytes."}
  ];

  // Metadata associated with this request, required.
  PermissionCheckRequestMetadata metadata = 2 [
    json_name = "metadata",
    (validate.rules).message.required = true
  ];

  // Entity on which the permission needs to be checked, required.
  Entity entity = 3 [
    json_name = "entity",
    (validate.rules).message.required = true,
    (grpc.gateway.protoc_gen_openapiv2.options.openapiv2_field) = {example: "\"repository:1\""}
  ];

  // Name of the permission or relation, required, must start with a letter and can include alphanumeric and underscore, max 64 bytes.
  string permission = 4 [
    json_name = "permission",
    (validate.rules).string = {
      pattern: "^[a-zA-Z_]{1,64}$"
      max_bytes: 64
      ignore_empty: false
    },
    (grpc.gateway.protoc_gen_openapiv2.options.openapiv2_field) = {description: "The action the user wants to perform on the resource"}
  ];

  // Subject for which the permission needs to be checked, required.
  Subject subject = 5 [
    json_name = "subject",
    (validate.rules).message.required = true
  ];

  // Context associated with this request.
  Context context = 6 [
    json_name = "context",
    (grpc.gateway.protoc_gen_openapiv2.options.openapiv2_field) = {description: "Contextual data that can be dynamically added to permission check requests. See details on [Contextual Data](../../operations/contextual-tuples)"}
  ];

  // Additional arguments associated with this request.
  repeated Argument arguments = 7 [json_name = "arguments"];
}

// PermissionCheckRequestMetadata metadata for the PermissionCheckRequest.
message PermissionCheckRequestMetadata {
  // Version of the schema.
  string schema_version = 1 [json_name = "schema_version"];

  // Token associated with the snap.
  string snap_token = 2 [
    json_name = "snap_token",
    (grpc.gateway.protoc_gen_openapiv2.options.openapiv2_field) = {description: "The snap token to avoid stale cache, see more details on [Snap Tokens](../../operations/snap-tokens)"}
  ];

  // Depth of the check, must be greater than or equal to 3.
  int32 depth = 3 [
    json_name = "depth",
    (validate.rules).int32.gte = 3,
    (grpc.gateway.protoc_gen_openapiv2.options.openapiv2_field) = {description: "Query limit when if recursive database queries got in loop"}
  ];
}

// PermissionCheckResponse is the response message for the Check method in the Permission service.
message PermissionCheckResponse {
  // Result of the permission check.
  CheckResult can = 1 [json_name = "can"];

  // Metadata associated with this response.
  PermissionCheckResponseMetadata metadata = 2 [json_name = "metadata"];
}

// PermissionCheckResponseMetadata metadata for the PermissionCheckResponse.
message PermissionCheckResponseMetadata {
  // The count of the checks performed.
  int32 check_count = 1 [json_name = "check_count"];
}

// EXPAND

// PermissionExpandRequest is the request message for the Expand method in the Permission service.
message PermissionExpandRequest {
  // Identifier of the tenant, required, and must match the pattern "[a-zA-Z0-9-,]+", max 64 bytes.
  string tenant_id = 1 [
    json_name = "tenant_id",
    (validate.rules).string = {
      pattern: "^([a-zA-Z0-9_\\-@\\.:+]{1,128}|\\*)$"
      max_bytes: 128
      ignore_empty: false
    },
    (grpc.gateway.protoc_gen_openapiv2.options.openapiv2_field) = {description: "Identifier of the tenant, if you are not using multi-tenancy (have only one tenant) use pre-inserted tenant <code>t1</code> for this field. Required, and must match the pattern \\“[a-zA-Z0-9-,]+\\“, max 64 bytes."}
  ];

  // Metadata associated with this request, required.
  PermissionExpandRequestMetadata metadata = 2 [
    json_name = "metadata",
    (validate.rules).message.required = true
  ];

  // Entity on which the permission needs to be expanded, required.
  Entity entity = 3 [
    json_name = "entity",
    (validate.rules).message.required = true
  ];

  // Name of the permission to be expanded, not required, must start with a letter and can include alphanumeric and underscore, max 64 bytes.
  string permission = 4 [
    json_name = "permission",
    (validate.rules).string = {
      pattern: "^[a-zA-Z_]{1,64}$"
      max_bytes: 64
      ignore_empty: true
    }
  ];

  // Context associated with this request.
  Context context = 5 [json_name = "context"];

  // Additional arguments associated with this request.
  repeated Argument arguments = 6 [json_name = "arguments"];
}

// PermissionExpandRequestMetadata metadata for the PermissionExpandRequest.
message PermissionExpandRequestMetadata {
  // Version of the schema.
  string schema_version = 1 [json_name = "schema_version"];

  // Token associated with the snap.
  string snap_token = 2 [
    json_name = "snap_token",
    (grpc.gateway.protoc_gen_openapiv2.options.openapiv2_field) = {description: "The snap token to avoid stale cache, see more details on [Snap Tokens](../../operations/snap-tokens)."}
  ];
}

// PermissionExpandResponse is the response message for the Expand method in the Permission service.
message PermissionExpandResponse {
  // Expansion tree.
  Expand tree = 1 [json_name = "tree"];
}

// LOOKUP ENTITY

// PermissionLookupEntityRequest is the request message for the LookupEntity method in the Permission service.
message PermissionLookupEntityRequest {
  // Identifier of the tenant, required, and must match the pattern "[a-zA-Z0-9-,]+", max 64 bytes.
  string tenant_id = 1 [
    json_name = "tenant_id",
    (validate.rules).string = {
      pattern: "^([a-zA-Z0-9_\\-@\\.:+]{1,128}|\\*)$"
      max_bytes: 128
      ignore_empty: false
    },
    (grpc.gateway.protoc_gen_openapiv2.options.openapiv2_field) = {description: "Identifier of the tenant, if you are not using multi-tenancy (have only one tenant) use pre-inserted tenant <code>t1</code> for this field. Required, and must match the pattern \\“[a-zA-Z0-9-,]+\\“, max 64 bytes."}
  ];

  // Metadata associated with this request, required.
  PermissionLookupEntityRequestMetadata metadata = 2 [
    json_name = "metadata",
    (validate.rules).message.required = true
  ];

  // Type of the entity to lookup, required, must start with a letter and can include alphanumeric and underscore, max 64 bytes.
  string entity_type = 3 [
    json_name = "entity_type",
    (validate.rules).string = {
      pattern: "^[a-zA-Z_]{1,64}$"
      max_bytes: 64
      ignore_empty: false
    }
  ];

  // Name of the permission to check, required, must start with a letter and can include alphanumeric and underscore, max 64 bytes.
  string permission = 4 [
    json_name = "permission",
    (validate.rules).string = {
      pattern: "^[a-zA-Z_]{1,64}$"
      max_bytes: 64
      ignore_empty: false
    }
  ];

  // Subject for which to check the permission, required.
  Subject subject = 5 [
    json_name = "subject",
    (validate.rules).message.required = true
  ];

  // Context associated with this request.
  Context context = 6 [json_name = "context"];

  // page_size is the number of tenants to be returned in the response.
  // The value should be between 1 and 100.
  uint32 page_size = 7 [
    json_name = "page_size",
    (validate.rules).uint32 = {
      gte: 1
      lte: 100
      ignore_empty: true
    }
  ];

  // continuous_token is an optional parameter used for pagination.
  // It should be the value received in the previous response.
  string continuous_token = 8 [
    json_name = "continuous_token",
    (validate.rules).string = {ignore_empty: true}
  ];
}

// PermissionLookupEntityRequestMetadata metadata for the PermissionLookupEntityRequest.
message PermissionLookupEntityRequestMetadata {
  // Version of the schema.
  string schema_version = 1 [json_name = "schema_version"];

  // Token associated with the snap.
  string snap_token = 2 [
    json_name = "snap_token",
    (grpc.gateway.protoc_gen_openapiv2.options.openapiv2_field) = {description: "The snap token to avoid stale cache, see more details on [Snap Tokens](../../operations/snap-tokens)."}
  ];

  // Depth of lookup, required, must be greater or equal to 3.
  int32 depth = 3 [
    json_name = "depth",
    (validate.rules).int32.gte = 3,
    (grpc.gateway.protoc_gen_openapiv2.options.openapiv2_field) = {description: "Query limit when if recursive database queries got in loop."}
  ];
}

// PermissionLookupEntityResponse is the response message for the LookupEntity method in the Permission service.
message PermissionLookupEntityResponse {
  // List of identifiers for entities that match the lookup.
  repeated string entity_ids = 1 [json_name = "entity_ids"];

  // continuous_token is a string that can be used to paginate and retrieve the next set of results.
  string continuous_token = 2 [json_name = "continuous_token"];
}

// LOOKUP STREAM

// PermissionLookupEntityStreamResponse is the response message for the LookupEntityStream method in the Permission service.
message PermissionLookupEntityStreamResponse {
  // Identifier for an entity that matches the lookup.
  string entity_id = 1 [json_name = "entity_id"];

  // continuous_token is a string that can be used to paginate and retrieve the next set of results.
  string continuous_token = 2 [json_name = "continuous_token"];
}

// PermissionEntityFilterRequest is the request message for the LookupEntityStream method in the Permission service.
message PermissionEntityFilterRequest {
  // Identifier of the tenant, required, and must match the pattern "[a-zA-Z0-9-,]+", max 64 bytes.
  string tenant_id = 1 [
    json_name = "tenant_id",
    (validate.rules).string = {
      pattern: "^([a-zA-Z0-9_\\-@\\.:+]{1,128}|\\*)$"
      max_bytes: 128
      ignore_empty: false
    },
    (grpc.gateway.protoc_gen_openapiv2.options.openapiv2_field) = {description: "Identifier of the tenant, if you are not using multi-tenancy (have only one tenant) use pre-inserted tenant <code>t1</code> for this field. Required, and must match the pattern \\“[a-zA-Z0-9-,]+\\“, max 64 bytes."}
  ];

  // Metadata associated with this request, required.
  PermissionEntityFilterRequestMetadata metadata = 2 [
    json_name = "metadata",
    (validate.rules).message.required = true
  ];

  // Reference to the entity to filter.
  RelationReference entity_reference = 3 [json_name = "entity_reference"];

  // Subject for which to check the permission.
  Subject subject = 4 [json_name = "subject"];

  // Context associated with this request.
  Context context = 5 [json_name = "context"];

  // cursor is an optional parameter used for pagination.
  // It should be the value received in the previous response.
  string cursor = 6 [
    json_name = "cursor",
    (validate.rules).string = {ignore_empty: true}
  ];
}

// PermissionEntityFilterRequestMetadata metadata for the PermissionEntityFilterRequest.
message PermissionEntityFilterRequestMetadata {
  // Version of the schema.
  string schema_version = 1 [json_name = "schema_version"];

  // Token associated with the snap.
  string snap_token = 2 [
    json_name = "snap_token",
    (grpc.gateway.protoc_gen_openapiv2.options.openapiv2_field) = {description: "The snap token to avoid stale cache, see more details on [Snap Tokens](../../operations/snap-tokens)."}
  ];

  // Depth of lookup, required, must be greater or equal to 3.
  int32 depth = 3 [
    json_name = "depth",
    (validate.rules).int32.gte = 3,
    (grpc.gateway.protoc_gen_openapiv2.options.openapiv2_field) = {description: "Query limit when if recursive database queries got in loop."}
  ];
}

// LOOKUP SUBJECT

// PermissionLookupSubjectRequest is the request message for the LookupSubject method in the Permission service.
message PermissionLookupSubjectRequest {
  // Identifier of the tenant, required, and must match the pattern "[a-zA-Z0-9-,]+", max 64 bytes.
  string tenant_id = 1 [
    json_name = "tenant_id",
    (validate.rules).string = {
      pattern: "^([a-zA-Z0-9_\\-@\\.:+]{1,128}|\\*)$"
      max_bytes: 128
      ignore_empty: false
    },
    (grpc.gateway.protoc_gen_openapiv2.options.openapiv2_field) = {description: "Identifier of the tenant, if you are not using multi-tenancy (have only one tenant) use pre-inserted tenant <code>t1</code> for this field. Required, and must match the pattern \\“[a-zA-Z0-9-,]+\\“, max 64 bytes."}
  ];

  // Metadata associated with this request, required.
  PermissionLookupSubjectRequestMetadata metadata = 2 [
    json_name = "metadata",
    (validate.rules).message.required = true
  ];

  // Entity for which to check the permission, required.
  Entity entity = 3 [
    json_name = "entity",
    (validate.rules).message.required = true
  ];

  // Permission to be checked, can be a permission or relation. Required, and must match the pattern "^([a-zA-Z][a-zA-Z0-9_]{1,62}[a-zA-Z0-9])$", max 64 bytes.
  string permission = 4 [
    json_name = "permission",
    (validate.rules).string = {
      pattern: "^[a-zA-Z_]{1,64}$"
      max_bytes: 64
      ignore_empty: false
    }
  ];

  // Reference to the subject to lookup.
  RelationReference subject_reference = 5 [
    json_name = "subject_reference",
    (validate.rules).message.required = true
  ];

  // Context associated with this request.
  Context context = 6 [json_name = "context"];

  // page_size is the number of tenants to be returned in the response.
  // The value should be between 1 and 100.
  uint32 page_size = 7 [
    json_name = "page_size",
    (validate.rules).uint32 = {
      gte: 1
      lte: 100
      ignore_empty: true
    }
  ];

  // continuous_token is an optional parameter used for pagination.
  // It should be the value received in the previous response.
  string continuous_token = 8 [
    json_name = "continuous_token",
    (validate.rules).string = {ignore_empty: true}
  ];
}

// PermissionLookupSubjectRequestMetadata metadata for the PermissionLookupSubjectRequest.
message PermissionLookupSubjectRequestMetadata {
  // Version of the schema.
  string schema_version = 1 [json_name = "schema_version"];

  // Token associated with the snap.
  string snap_token = 2 [
    json_name = "snap_token",
    (grpc.gateway.protoc_gen_openapiv2.options.openapiv2_field) = {description: "The snap token to avoid stale cache, see more details on [Snap Tokens](../../operations/snap-tokens)."}
  ];

  // Depth of the check, must be greater than or equal to 3.
  int32 depth = 3 [
    json_name = "depth",
    (validate.rules).int32.gte = 3,
    (grpc.gateway.protoc_gen_openapiv2.options.openapiv2_field) = {description: "Query limit when if recursive database queries got in loop."}
  ];
}

// PermissionLookupSubjectResponse is the response message for the LookupSubject method in the Permission service.
message PermissionLookupSubjectResponse {
  // List of identifiers for subjects that match the lookup.
  repeated string subject_ids = 1 [json_name = "subject_ids"];

  // continuous_token is a string that can be used to paginate and retrieve the next set of results.
  string continuous_token = 2 [json_name = "continuous_token"];
}

// SUBJECT PERMISSION

// PermissionSubjectPermissionRequest is the request message for the SubjectPermission method in the Permission service.
message PermissionSubjectPermissionRequest {
  // Identifier of the tenant, required, and must match the pattern "[a-zA-Z0-9-,]+", max 64 bytes.
  string tenant_id = 1 [
    json_name = "tenant_id",
    (validate.rules).string = {
      pattern: "^([a-zA-Z0-9_\\-@\\.:+]{1,128}|\\*)$"
      max_bytes: 128
      ignore_empty: false
    },
    (grpc.gateway.protoc_gen_openapiv2.options.openapiv2_field) = {description: "Identifier of the tenant, if you are not using multi-tenancy (have only one tenant) use pre-inserted tenant <code>t1</code> for this field. Required, and must match the pattern \\“[a-zA-Z0-9-,]+\\“, max 64 bytes."}
  ];

  // Metadata associated with this request, required.
  PermissionSubjectPermissionRequestMetadata metadata = 2 [
    json_name = "metadata",
    (validate.rules).message.required = true
  ];

  // Entity for which to check the permission, required.
  Entity entity = 3 [
    json_name = "entity",
    (validate.rules).message.required = true
  ];

  // Subject for which to check the permission, required.
  Subject subject = 4 [
    json_name = "subject",
    (validate.rules).message.required = true
  ];

  // Context associated with this request.
  Context context = 5 [json_name = "context"];
}

// PermissionSubjectPermissionRequestMetadata metadata for the PermissionSubjectPermissionRequest.
message PermissionSubjectPermissionRequestMetadata {
  // Version of the schema.
  string schema_version = 1 [json_name = "schema_version"];

  // Token associated with the snap.
  string snap_token = 2 [
    json_name = "snap_token",
    (grpc.gateway.protoc_gen_openapiv2.options.openapiv2_field) = {description: "The snap token to avoid stale cache, see more details on [Snap Tokens](../../operations/snap-tokens)."}
  ];

  // Whether to only check permissions.
  bool only_permission = 3 [json_name = "only_permission"];

  // Depth of the check, must be greater than or equal to 3.
  int32 depth = 4 [
    json_name = "depth",
    (validate.rules).int32.gte = 3,
    (grpc.gateway.protoc_gen_openapiv2.options.openapiv2_field) = {description: "Query limit when if recursive database queries got in loop."}
  ];
}

// PermissionSubjectPermissionResponse is the response message for the SubjectPermission method in the Permission service.
message PermissionSubjectPermissionResponse {
  // Map of results for each permission check.
  map<string, CheckResult> results = 1 [json_name = "results"];
}

// ** WATCH SERVICE **

// Watch service provides a streaming RPC that can be used to watch changes in the data.

// Watch is the main RPC in the Watch service. It establishes a stream between
// the client and the server. The server pushes data changes into this stream
// and the client can read those in real time.
service Watch {
  rpc Watch(WatchRequest) returns (stream WatchResponse) {
    option (google.api.http) = {
      post: "/v1/tenants/{tenant_id}/watch" // HTTP mapping: POST request to the /v1/tenants/{tenant_id}/watch endpoint.
      body: "*" // The entire request message will be the HTTP request body.
    };

    option (grpc.gateway.protoc_gen_openapiv2.options.openapiv2_operation) = {
      summary: "watch changes" // Short summary of what the operation does.
      tags: [
        "Watch" // Adds an additional categorization for the operation.
      ]
      operation_id: "watch.watch" // Unique string used to identify the operation.
      description: ""
      extensions: {
        key: "x-codeSamples"
        value: {
          list_value: {
            values: {
              struct_value: {
                fields: {
                  key: "lang"
                  value: {string_value: "go"}
                }
                fields: {
                  key: "label"
                  value: {string_value: "go"}
                }
                fields: {
                  key: "source"
                  value: {string_value:
                      "cr, err := client.Watch.Watch(context.Background(), &v1.WatchRequest{\n"
                      "    TenantId:  \"t1\",\n"
                      "    SnapToken: \"\",\n"
                      "})\n"
                      "// handle stream response\n"
                      "for {\n"
                      "    res, err := cr.Recv()\n\n"
                      "    if err == io.EOF {\n"
                      "        break\n"
                      "    }\n\n"
                      "    // res.Changes\n"
                      "}\n"
}
                }
              }
            }
            values: {
              struct_value: {
                fields: {
                  key: "lang"
                  value: {string_value: "javascript"}
                }
                fields: {
                  key: "label"
                  value: {string_value: "node"}
                }
                fields: {
                  key: "source"
                  value: {string_value:
                      "const permify = require(\"@permify/permify-node\");\n"
                      "const {WatchResponse} = require(\"@permify/permify-node/dist/src/grpc/generated/base/v1/service\");\n\n"
                      "function main() {\n"
                      "    const client = new permify.grpc.newClient({\n"
                      "        endpoint: \"localhost:3478\",\n"
                      "    });\n\n"
                      "    let res = client.watch.watch({\n"
                      "        tenantId: \"t1\",\n"
                      "        snapToken: \"\"\n"
                      "    });\n\n"
                      "    handle(res);\n"
                      "}\n\n"
                      "async function handle(res: AsyncIterable<WatchResponse>) {\n"
                      "    for await (const response of res) {\n"
                      "        // response.changes\n"
                      "    }\n"
                      "}\n"
}
                }
              }
            }
          }
        }
      }
    };
  }
}

// WatchRequest is the request message for the Watch RPC. It contains the
// details needed to establish a watch stream.
message WatchRequest {
  // Identifier of the tenant, required, and must match the pattern "[a-zA-Z0-9-,]+", max 64 bytes.
  string tenant_id = 1 [
    json_name = "tenant_id",
    (validate.rules).string = {
      pattern: "^([a-zA-Z0-9_\\-@\\.:+]{1,128}|\\*)$"
      max_bytes: 128
      ignore_empty: false
    },
    (grpc.gateway.protoc_gen_openapiv2.options.openapiv2_field) = {description: "Identifier of the tenant, if you are not using multi-tenancy (have only one tenant) use pre-inserted tenant <code>t1</code> for this field. Required, and must match the pattern \\“[a-zA-Z0-9-,]+\\“, max 64 bytes."}
  ];

  // Snap token to be used for watching.
  string snap_token = 2 [
    json_name = "snap_token",
    (grpc.gateway.protoc_gen_openapiv2.options.openapiv2_field) = {description: "The snap token to avoid stale cache, see more details on [Snap Tokens](../../operations/snap-tokens)."}
  ];
}

// WatchResponse is the response message for the Watch RPC. It contains the
// changes in the data that are being watched.
message WatchResponse {
  // Changes in the data.
  DataChanges changes = 1 [json_name = "changes"];
}

// ** SCHEMA SERVICE **

// Schema service provides methods to manage the authorization model of your application.
// It allows you to read and write the schema of your authorization model.

// The Schema service definition.
service Schema {
  // Write is an RPC that allows you to write your authorization model.
  rpc Write(SchemaWriteRequest) returns (SchemaWriteResponse) {
    // It maps to HTTP POST requests and the entire request message
    // will be treated as the HTTP request body.
    option (google.api.http) = {
      post: "/v1/tenants/{tenant_id}/schemas/write" // HTTP mapping: POST request to the /v1/tenants/{tenant_id}/schemas/write endpoint.
      body: "*" // The entire request message will be the HTTP request body.
    };

    // OpenAPI specific annotation
    option (grpc.gateway.protoc_gen_openapiv2.options.openapiv2_operation) = {
      summary: "write schema" // Short summary of what the operation does.
      tags: ["Schema"] /* Adds an additional categorization for the operation. */
      operation_id: "schemas.write" // Unique string used to identify the operation.
      description: ""
      extensions: {
        key: "x-codeSamples"
        value: {
          list_value: {
            values: {
              struct_value: {
                fields: {
                  key: "lang"
                  value: {string_value: "go"}
                }
                fields: {
                  key: "label"
                  value: {string_value: "go"}
                }
                fields: {
                  key: "source"
                  value: {string_value:
                      "sr, err := client.Schema.Write(context.Background(), &v1.SchemaWriteRequest{\n"
                      "    TenantId: \"t1\",\n"
                      "    Schema: `\n"
                      "    entity user {}\n\n"
                      "    entity organization {\n"
                      "        relation admin @user\n"
                      "        relation member @user\n\n"
                      "        action create_repository = (admin or member)\n"
                      "        action delete = admin\n"
                      "    }\n\n"
                      "    entity repository {\n"
                      "        relation owner @user\n"
                      "        relation parent @organization\n\n"
                      "        action push = owner\n"
                      "        action read = (owner and (parent.admin and parent.member))\n"
                      "        action delete = (parent.member and (parent.admin or owner))\n"
                      "    }\n"
                      "    `,\n"
                      "})"
}
                }
              }
            }
            values: {
              struct_value: {
                fields: {
                  key: "lang"
                  value: {string_value: "javascript"}
                }
                fields: {
                  key: "label"
                  value: {string_value: "node"}
                }
                fields: {
                  key: "source"
                  value: {string_value:
                      "client.schema.write({\n"
                      "    tenantId: \"t1\",\n"
                      "    schema: `\n"
                      "    entity user {}\n\n"
                      "    entity organization {\n"
                      "        relation admin @user\n"
                      "        relation member @user\n\n"
                      "        action create_repository = (admin or member)\n"
                      "        action delete = admin\n"
                      "    }\n\n"
                      "    entity repository {\n"
                      "        relation owner @user\n"
                      "        relation parent @organization\n\n"
                      "        action push = owner\n"
                      "        action read = (owner and (parent.admin and parent.member))\n"
                      "        action delete = (parent.member and (parent.admin or owner))\n"
                      "    }\n"
                      "    `\n"
                      "}).then((response) => {\n"
                      "    // handle response\n"
                      "})"
}
                }
              }
            }
            values: {
              struct_value: {
                fields: {
                  key: "lang"
                  value: {string_value: "curl"}
                }
                fields: {
                  key: "label"
                  value: {string_value: "cURL"}
                }
                fields: {
                  key: "source"
                  value: {string_value:
                      "curl --location --request POST 'localhost:3476/v1/tenants/{tenant_id}/schemas/write' \\\n"
                      "--header 'Content-Type: application/json' \\\n"
                      "--data-raw '{\n"
                      "    \"schema\": \"entity user {}\\n\\n    entity organization {\\n\\n        relation admin @user\\n        relation member @user\\n\\n        action create_repository = (admin or member)\\n        action delete = admin\\n    }\\n\\n    entity repository {\\n\\n        relation owner @user\\n        relation parent @organization\\n\\n        action push = owner\\n        action read = (owner and (parent.admin and parent.member))\\n        action delete = (parent.member and (parent.admin or owner))\\n }\"\n"
                      "}'"
}
                }
              }
            }
          }
        }
      }
    };
  }

  // PartialWrite is an RPC that allows you to partially update an existing authorization model.
  rpc PartialWrite(SchemaPartialWriteRequest) returns (SchemaPartialWriteResponse) {
    // It maps to HTTP PATCH requests and the entire request message
    // will be treated as the HTTP request body.
    option (google.api.http) = {
      patch: "/v1/tenants/{tenant_id}/schemas/partial-write" // HTTP mapping: PATCH request to the /v1/tenants/{tenant_id}/schemas/partial-write endpoint.
      body: "*" // The entire request message will be the HTTP request body
    };

    // OpenAPI specific annotation
    option (grpc.gateway.protoc_gen_openapiv2.options.openapiv2_operation) = {
      summary: "partially update your authorization model" // Short summary of what the operation does.
      tags: ["Schema"] /* Adds an additional categorization for the operation. */
      operation_id: "schemas.partial-write" // Unique string used to identify the operation.
    };
  }

  // Read is an RPC that allows you to read your authorization model.
  rpc Read(SchemaReadRequest) returns (SchemaReadResponse) {
    // It maps to HTTP POST requests and the entire request message
    // will be treated as the HTTP request body.
    option (google.api.http) = {
      post: "/v1/tenants/{tenant_id}/schemas/read" // HTTP mapping: POST request to the /v1/tenants/{tenant_id}/schemas/read endpoint.
      body: "*" // The entire request message will be the HTTP request body.
    };

    // OpenAPI specific annotation
    option (grpc.gateway.protoc_gen_openapiv2.options.openapiv2_operation) = {
      summary: "read schema" // Short summary of what the operation does.
      tags: ["Schema"] /* Adds an additional categorization for the operation. */
      operation_id: "schemas.read" // Unique string used to identify the operation.
      description: ""
      extensions: {
        key: "x-codeSamples"
        value: {
          list_value: {
            values: {
              struct_value: {
                fields: {
                  key: "lang"
                  value: {string_value: "go"}
                }
                fields: {
                  key: "label"
                  value: {string_value: "go"}
                }
                fields: {
                  key: "source"
                  value: {string_value:
                      "sr, err := client.Schema.Read(context.Background(), &v1.SchemaReadRequest{\n"
                      "    TenantId: \"t1\",\n"
                      "    Metadata: &v1.SchemaReadRequestMetadata{\n"
                      "        SchemaVersion: \"cnbe6se5fmal18gpc66g\",\n"
                      "    },\n"
                      "})"
}
                }
              }
            }
            values: {
              struct_value: {
                fields: {
                  key: "lang"
                  value: {string_value: "javascript"}
                }
                fields: {
                  key: "label"
                  value: {string_value: "node"}
                }
                fields: {
                  key: "source"
                  value: {string_value:
                      "let res = client.schema.read({\n"
                      "    tenantId: \"t1\",\n"
                      "    metadata: {\n"
                      "        schemaVersion: swResponse.schemaVersion,\n"
                      "    },\n"
                      "})"
}
                }
              }
            }
            values: {
              struct_value: {
                fields: {
                  key: "lang"
                  value: {string_value: "curl"}
                }
                fields: {
                  key: "label"
                  value: {string_value: "cURL"}
                }
                fields: {
                  key: "source"
                  value: {string_value:
                      "curl --location --request POST 'localhost:3476/v1/tenants/{tenant_id}/schemas/read' \\\n"
                      "--header 'Content-Type: application/json' \\\n"
                      "--data-raw '{\n"
                      "    \"metadata\": {\n"
                      "        \"schema_version\": \"cnbe6se5fmal18gpc66g\"\n"
                      "    }\n"
                      "}'"
}
                }
              }
            }
          }
        }
      }
    };
  }

  // List is an RPC that allows you to list all authorization models.
  rpc List(SchemaListRequest) returns (SchemaListResponse) {
    // It maps to HTTP POST requests and the entire request message
    // wil be treated as the HTTP request body.
    option (google.api.http) = {
      post: "/v1/tenants/{tenant_id}/schemas/list" // HTTP mapping: POST request to the /v1/tenants/{tenant_id}/schemas/list endpoint.
      body: "*"
    };

    // OpenAPI specific annotation.
    option (grpc.gateway.protoc_gen_openapiv2.options.openapiv2_operation) = {
      summary: "list schema" // Short summary of what the operation does.
      tags: ["Schema"] /* Adds an additional categorization for the operation. */
      operation_id: "schemas.list" // Unique string used to identify the operation.
      description: ""
      extensions: {
        key: "x-codeSamples"
        value: {
          list_value: {
            values: {
              struct_value: {
                fields: {
                  key: "lang"
                  value: {string_value: "go"}
                }
                fields: {
                  key: "label"
                  value: {string_value: "go"}
                }
                fields: {
                  key: "source"
                  value: {string_value:
                      "sr, err := client.Schema.List(context.Background(), &v1.SchemaListRequest{\n"
                      "    TenantId: \"t1\",\n"
                      "    PageSize: 20,\n"
                      "    ContinuousToken: \"\",\n"
                      "})"
}
                }
              }
            }
            values: {
              struct_value: {
                fields: {
                  key: "lang"
                  value: {string_value: "javascript"}
                }
                fields: {
                  key: "label"
                  value: {string_value: "node"}
                }
                fields: {
                  key: "source"
                  value: {string_value:
                      "let res = client.schema.list({\n"
                      "    tenantId: \"t1\",\n"
                      "    continuousToken: \"\"\n"
                      "})"
}
                }
              }
            }
            values: {
              struct_value: {
                fields: {
                  key: "lang"
                  value: {string_value: "curl"}
                }
                fields: {
                  key: "label"
                  value: {string_value: "cURL"}
                }
                fields: {
                  key: "source"
<<<<<<< HEAD
                  value : { string_value: "curl --location --request POST 'localhost:3476/v1/tenants/{tenant_id}/schemas/list' \\\n--header 'Content-Type: application/json' \\\n--data-raw '{\n    \"page_size\": \"10\",\n    \"continuous_token\": \"\"\n}'"},
=======
                  value: {string_value:
                      "curl --location --request POST 'localhost:3476/v1/tenants/{tenant_id}/schemas/read' \\\n"
                      "--header 'Content-Type: application/json' \\\n"
                      "--data-raw '{\n"
                      "    \"page_size\": 20,\n"
                      "    \"continuous_token\": \"\"\n"
                      "}'"
}
>>>>>>> c72183b7
                }
              }
            }
          }
        }
      }
    };
  }
}

// WRITE

// SchemaWriteRequest is the request message for the Write method in the Schema service.
// It contains tenant_id and the schema to be written.
message SchemaWriteRequest {
  // tenant_id is a string that identifies the tenant. It must match the pattern "[a-zA-Z0-9-,]+",
  // be a maximum of 64 bytes, and must not be empty.
  string tenant_id = 1 [
    json_name = "tenant_id",
    (validate.rules).string = {
      pattern: "^([a-zA-Z0-9_\\-@\\.:+]{1,128}|\\*)$"
      max_bytes: 128
      ignore_empty: false
    },
    (grpc.gateway.protoc_gen_openapiv2.options.openapiv2_field) = {description: "Identifier of the tenant, if you are not using multi-tenancy (have only one tenant) use pre-inserted tenant <code>t1</code> for this field. Required, and must match the pattern \\“[a-zA-Z0-9-,]+\\“, max 64 bytes."}
  ];

  // schema is the string representation of the schema to be written.
  string schema = 2 [json_name = "schema"];
}

// SchemaWriteResponse is the response message for the Write method in the Schema service.
// It returns the version of the written schema.
message SchemaWriteResponse {
  // schema_version is the string that identifies the version of the written schema.
  string schema_version = 1 [json_name = "schema_version"];
}

// PARTIAL WRITE

// It contains the tenant_id to identify the tenant and metadata of the schema to be edited,
// with the corresponding edits to various entities
message SchemaPartialWriteRequest {
  // tenant_id is a string that identifies the tenant. It must match the pattern "[a-zA-Z0-9-,]+",
  // be a maximum of 64 bytes, and must not be empty.
  string tenant_id = 1 [
    json_name = "tenant_id",
    (validate.rules).string = {
      pattern: "^([a-zA-Z0-9_\\-@\\.:+]{1,128}|\\*)$"
      max_bytes: 128
      ignore_empty: false
    }
  ];

  // metadata is the additional information needed for the Partial Write request.
  SchemaPartialWriteRequestMetadata metadata = 2 [
    json_name = "metadata",
    (validate.rules).message.required = true
  ];

  // Map of entity name with the values needed to be updated
  map<string, Partials> partials = 3 [json_name = "partials"];
}

// SchemaPartialWriteRequestMetadata provides additional information for the Schema Partial Write request.
// It contains schema_version to specify which version of the schema should be read.
message SchemaPartialWriteRequestMetadata {
  // schema_version is the string that identifies the version of the schema to be read.
  string schema_version = 1 [json_name = "schema_version"];
}

// SchemaPartialWriteResponse is the response message for the Parietal Write method in the Schema service.
// It returns the requested schema.
message SchemaPartialWriteResponse {
  // schema_version is the string that identifies the version of the written schema.
  string schema_version = 1 [json_name = "schema_version"];
}

// READ

// SchemaReadRequest is the request message for the Read method in the Schema service.
// It contains tenant_id and metadata about the schema to be read.
message SchemaReadRequest {
  // tenant_id is a string that identifies the tenant. It must match the pattern "[a-zA-Z0-9-,]+",
  // be a maximum of 64 bytes, and must not be empty.
  string tenant_id = 1 [
    json_name = "tenant_id",
    (validate.rules).string = {
      pattern: "^([a-zA-Z0-9_\\-@\\.:+]{1,128}|\\*)$"
      max_bytes: 128
      ignore_empty: false
    },
    (grpc.gateway.protoc_gen_openapiv2.options.openapiv2_field) = {description: "Identifier of the tenant, if you are not using multi-tenancy (have only one tenant) use pre-inserted tenant <code>t1</code> for this field. Required, and must match the pattern \\“[a-zA-Z0-9-,]+\\“, max 64 bytes."}
  ];

  // metadata is the additional information needed for the Read request.
  SchemaReadRequestMetadata metadata = 2 [
    json_name = "metadata",
    (validate.rules).message.required = true
  ];
}

// SchemaReadRequestMetadata provides additional information for the Schema Read request.
// It contains schema_version to specify which version of the schema should be read.
message SchemaReadRequestMetadata {
  // schema_version is the string that identifies the version of the schema to be read.
  string schema_version = 1 [json_name = "schema_version"];
}

// SchemaReadResponse is the response message for the Read method in the Schema service.
// It returns the requested schema.
message SchemaReadResponse {
  // schema is the SchemaDefinition that represents the read schema.
  SchemaDefinition schema = 1 [json_name = "schema"];
}

// LIST

// SchemaListRequest is the request message for the List method in the Schema service.
// It contains tenant_id for which the schemas are to be listed.
message SchemaListRequest {
  // tenant_id is a string that identifies the tenant. It must match the pattern "[a-zA-Z0-9-,]+",
  // be a maximum of 64 bytes, and must not be empty.
  string tenant_id = 1 [
    json_name = "tenant_id",
    (validate.rules).string = {
      pattern: "^([a-zA-Z0-9_\\-@\\.:+]{1,128}|\\*)$"
      max_bytes: 128
      ignore_empty: false
    },
    (grpc.gateway.protoc_gen_openapiv2.options.openapiv2_field) = {description: "Identifier of the tenant, if you are not using multi-tenancy (have only one tenant) use pre-inserted tenant <code>t1</code> for this field. Required, and must match the pattern \\“[a-zA-Z0-9-,]+\\“, max 64 bytes."}
  ];

  // page_size is the number of tenants to be returned in the response.
  // The value should be between 1 and 100.
  uint32 page_size = 2 [
    json_name = "page_size",
    (validate.rules).uint32 = {
      gte: 1
      lte: 100
      ignore_empty: true
    }
  ];

  // continuous_token is an optional parameter used for pagination.
  // It should be the value received in the previous response.
  string continuous_token = 3 [
    json_name = "continuous_token",
    (validate.rules).string = {ignore_empty: true}
  ];
}

// SchemaListResponse is the response message for the List method in the Schema service.
// It returns a paginated list of schemas
message SchemaListResponse {
  // head of the schemas is the latest version available for the tenant
  string head = 1 [json_name = "head"];
  // list of schema versions with creation timestamps
  repeated SchemaList schemas = 2 [json_name = "schemas"];
  // continuous_token is a string that can be used to paginate and retrieve the next set of results.
  string continuous_token = 3 [json_name = "continuous_token"];
}

// SchemaList provides a list of schema versions with their corresponding creation timestamps
message SchemaList {
  string version = 1 [json_name = "version"];
  string created_at = 2 [json_name = "created_at"];
}

// ** DATA SERVICE **

// The Data service provides RPC methods for managing data in the context of relationships and attributes.
service Data {
  // The Write RPC method creates a new relation tuple.
  rpc Write(DataWriteRequest) returns (DataWriteResponse) {
    option (google.api.http) = {
      post: "/v1/tenants/{tenant_id}/data/write"
      body: "*"
    };

    option (grpc.gateway.protoc_gen_openapiv2.options.openapiv2_operation) = {
      summary: "write data"
      tags: ["Data"]
      operation_id: "data.write"
      description: ""
      extensions: {
        key: "x-codeSamples"
        value: {
          list_value: {
            values: {
              struct_value: {
                fields: {
                  key: "lang"
                  value: {string_value: "go"}
                }
                fields: {
                  key: "label"
                  value: {string_value: "go"}
                }
                fields: {
                  key: "source"
                  value: {string_value:
                      "// Convert the wrapped attribute value into Any proto message\n"
                      "value, err := anypb.New(&v1.BooleanValue{\n"
                      "    Data: true,\n"
                      "})\n"
                      "if err != nil {\n"
                      "    // Handle error\n"
                      "}\n\n"
                      "cr, err := client.Data.Write(context.Background(), &v1.DataWriteRequest{\n"
                      "    TenantId: \"t1\",\n"
                      "    Metadata: &v1.DataWriteRequestMetadata{\n"
                      "        SchemaVersion: \"\",\n"
                      "    },\n"
                      "    Tuples: []*v1.Tuple{\n"
                      "        {\n"
                      "            Entity: &v1.Entity{\n"
                      "                Type: \"document\",\n"
                      "                Id:   \"1\",\n"
                      "            },\n"
                      "            Relation: \"editor\",\n"
                      "            Subject:  &v1.Subject{\n"
                      "                Type: \"user\",\n"
                      "                Id:   \"1\",\n"
                      "                Relation: \"\",\n"
                      "            },\n"
                      "        },\n"
                      "    },\n"
                      "    Attributes: []*v1.Attribute{\n"
                      "        {\n"
                      "            Entity: &v1.Entity{\n"
                      "                Type: \"document\",\n"
                      "                Id:   \"1\",\n"
                      "            },\n"
                      "            Attribute: \"is_private\",\n"
                      "            Value:     value,\n"
                      "        },\n"
                      "    },\n"
                      "})"
}
                }
              }
            }
            values: {
              struct_value: {
                fields: {
                  key: "lang"
                  value: {string_value: "javascript"}
                }
                fields: {
                  key: "label"
                  value: {string_value: "node"}
                }
                fields: {
                  key: "source"
                  value: {string_value:
                      "const booleanValue = BooleanValue.fromJSON({ data: true });\n\n"
                      "const value = Any.fromJSON({\n"
                      "    typeUrl: 'type.googleapis.com/base.v1.BooleanValue',\n"
                      "    value: BooleanValue.encode(booleanValue).finish()\n"
                      "});\n\n"
                      "client.data.write({\n"
                      "    tenantId: \"t1\",\n"
                      "    metadata: {\n"
                      "        schemaVersion: \"\"\n"
                      "    },\n"
                      "    tuples: [{\n"
                      "        entity: {\n"
                      "            type: \"document\",\n"
                      "            id: \"1\"\n"
                      "        },\n"
                      "        relation: \"editor\",\n"
                      "        subject: {\n"
                      "            type: \"user\",\n"
                      "            id: \"1\"\n"
                      "        }\n"
                      "    }],\n"
                      "    attributes: [{\n"
                      "        entity: {\n"
                      "            type: \"document\",\n"
                      "            id: \"1\"\n"
                      "        },\n"
                      "        attribute: \"is_private\",\n"
                      "        value: value,\n"
                      "    }]\n"
                      "}).then((response) => {\n"
                      "    // handle response\n"
                      "})"
}
                }
              }
            }
            values: {
              struct_value: {
                fields: {
                  key: "lang"
                  value: {string_value: "curl"}
                }
                fields: {
                  key: "label"
                  value: {string_value: "cURL"}
                }
                fields: {
                  key: "source"
                  value: {string_value:
                      "curl --location --request POST 'localhost:3476/v1/tenants/{tenant_id}/data/write' \\\n"
                      "--header 'Content-Type: application/json' \\\n"
                      "--data-raw '{\n"
                      "    \"metadata\": {\n"
                      "        \"schema_version\": \"\"\n"
                      "    },\n"
                      "    \"tuples\": [\n"
                      "        {\n"
                      "            \"entity\": {\n"
                      "                \"type\": \"document\",\n"
                      "                \"id\": \"1\"\n"
                      "            },\n"
                      "            \"relation\": \"editor\",\n"
                      "            \"subject\": {\n"
                      "                \"type\": \"user\",\n"
                      "                \"id\": \"1\"\n"
                      "            }\n"
                      "        }\n"
                      "    ],\n"
                      "    \"attributes\": [\n"
                      "        {\n"
                      "            \"entity\": {\n"
                      "                \"type\": \"document\",\n"
                      "                \"id\": \"1\"\n"
                      "            },\n"
                      "            \"attribute\": \"is_private\",\n"
                      "            \"value\": {\n"
                      "                \"@type\": \"type.googleapis.com/base.v1.BooleanValue\",\n"
                      "                \"data\": true\n"
                      "            }\n"
                      "        }\n"
                      "    ]\n"
                      "}'"
}
                }
              }
            }
          }
        }
      }
    };
  }

  // RPC method to write relationships for a tenant. This can be accessed via a POST request to the given HTTP path. It's tagged under "Data" in OpenAPI documentation.
  rpc WriteRelationships(RelationshipWriteRequest) returns (RelationshipWriteResponse) {
    option (google.api.http) = {
      post: "/v1/tenants/{tenant_id}/relationships/write"
      body: "*"
    };

    option (grpc.gateway.protoc_gen_openapiv2.options.openapiv2_operation) = {
      summary: "write relationships"
      tags: ["Data"]
      operation_id: "relationships.write"
    };
  }

  // The ReadRelationships RPC method reads relation tuple(s).
  rpc ReadRelationships(RelationshipReadRequest) returns (RelationshipReadResponse) {
    option (google.api.http) = {
      post: "/v1/tenants/{tenant_id}/data/relationships/read"
      body: "*"
    };

    option (grpc.gateway.protoc_gen_openapiv2.options.openapiv2_operation) = {
      summary: "read relationships"
      tags: ["Data"]
      operation_id: "data.relationships.read"
      description: ""
      extensions: {
        key: "x-codeSamples"
        value: {
          list_value: {
            values: {
              struct_value: {
                fields: {
                  key: "lang"
                  value: {string_value: "go"}
                }
                fields: {
                  key: "label"
                  value: {string_value: "go"}
                }
                fields: {
                  key: "source"
                  value: {string_value:
                      "rr, err := client.Data.ReadRelationships(context.Background(), &v1.Data.RelationshipReadRequest{\n"
                      "    TenantId: \"t1\",\n"
                      "    Metadata: &v1.Data.RelationshipReadRequestMetadata{\n"
                      "        SnapToken: \"\"\n"
                      "    },\n"
                      "    Filter: &v1.TupleFilter{\n"
                      "        Entity: &v1.EntityFilter{\n"
                      "            Type: \"organization\",\n"
                      "            Ids: []string{\"1\"},\n"
                      "        },\n"
                      "        Relation: \"member\",\n"
                      "        Subject: &v1.SubjectFilter{\n"
                      "            Type: \"\",\n"
                      "            Id: []string{\"\"},\n"
                      "            Relation: \"\"\n"
                      "        }\n"
                      "    }\n"
                      "})"
}
                }
              }
            }
            values: {
              struct_value: {
                fields: {
                  key: "lang"
                  value: {string_value: "javascript"}
                }
                fields: {
                  key: "label"
                  value: {string_value: "node"}
                }
                fields: {
                  key: "source"
                  value: {string_value:
                      "client.data.readRelationships({\n"
                      "  tenantId: \"t1\",\n"
                      "  metadata: {\n"
                      "    snap_token: \"\",\n"
                      "  },\n"
                      "  filter: {\n"
                      "    entity: {\n"
                      "      type: \"organization\",\n"
                      "      ids: [\n"
                      "        \"1\"\n"
                      "      ]\n"
                      "    },\n"
                      "    relation: \"member\",\n"
                      "    subject: {\n"
                      "      type: \"\",\n"
                      "      ids: [],\n"
                      "      relation: \"\"\n"
                      "    }\n"
                      "  }\n"
                      "}).then((response) => {\n"
                      "  // handle response\n"
                      "})"
}
                }
              }
            }
            values: {
              struct_value: {
                fields: {
                  key: "lang"
                  value: {string_value: "curl"}
                }
                fields: {
                  key: "label"
                  value: {string_value: "cURL"}
                }
                fields: {
                  key: "source"
                  value: {string_value:
                      "curl --location --request POST 'localhost:3476/v1/tenants/{tenant_id}/data/relationships/read' \\\n"
                      "--header 'Content-Type: application/json' \\\n"
                      "--data-raw '{\n"
                      "  metadata: {\n"
                      "    snap_token: \"\",\n"
                      "  },\n"
                      "  filter: {\n"
                      "    entity: {\n"
                      "      type: \"organization\",\n"
                      "      ids: [\n"
                      "        \"1\"\n"
                      "      ]\n"
                      "    },\n"
                      "    relation: \"member\",\n"
                      "    subject: {\n"
                      "      type: \"\",\n"
                      "      ids: [],\n"
                      "      relation: \"\"\n"
                      "    }\n"
                      "  }\n"
                      "}'"
}
                }
              }
            }
          }
        }
      }
    };
  }

  // The ReadAttributes RPC method reads attribute(s) of a relation.
  rpc ReadAttributes(AttributeReadRequest) returns (AttributeReadResponse) {
    option (google.api.http) = {
      post: "/v1/tenants/{tenant_id}/data/attributes/read"
      body: "*"
    };

    option (grpc.gateway.protoc_gen_openapiv2.options.openapiv2_operation) = {
      summary: "read attributes"
      tags: ["Data"]
      operation_id: "data.attributes.read"
      description: ""
      extensions: {
        key: "x-codeSamples"
        value: {
          list_value: {
            values: {
              struct_value: {
                fields: {
                  key: "lang"
                  value: {string_value: "go"}
                }
                fields: {
                  key: "label"
                  value: {string_value: "go"}
                }
                fields: {
                  key: "source"
                  value: {string_value:
                      "rr, err := client.Data.ReadAttributes(context.Background(), &v1.Data.AttributeReadRequest{\n"
                      "    TenantId: \"t1\",\n"
                      "    Metadata: &v1.Data.AttributeReadRequestMetadata{\n"
                      "        SnapToken: \"\",\n"
                      "    },\n"
                      "    Filter: &v1.AttributeFilter{\n"
                      "        Entity: &v1.EntityFilter{\n"
                      "            Type: \"organization\",\n"
                      "            Ids: []string{\"1\"},\n"
                      "        },\n"
                      "        Attributes: []string{\"private\"},\n"
                      "    },\n"
                      "})"
}
                }
              }
            }
            values: {
              struct_value: {
                fields: {
                  key: "lang"
                  value: {string_value: "javascript"}
                }
                fields: {
                  key: "label"
                  value: {string_value: "node"}
                }
                fields: {
                  key: "source"
                  value: {string_value:
                      "client.data.readAttributes({\n"
                      "  tenantId: \"t1\",\n"
                      "  metadata: {\n"
                      "    snap_token: \"\",\n"
                      "  },\n"
                      "  filter: {\n"
                      "    entity: {\n"
                      "      type: \"organization\",\n"
                      "      ids: [\n"
                      "        \"1\"\n"
                      "      ]\n"
                      "    },\n"
                      "    attributes: [\n"
                      "      \"private\"\n"
                      "    ],\n"
                      "  }\n"
                      "}).then((response) => {\n"
                      "  // handle response\n"
                      "})"
}
                }
              }
            }
            values: {
              struct_value: {
                fields: {
                  key: "lang"
                  value: {string_value: "curl"}
                }
                fields: {
                  key: "label"
                  value: {string_value: "cURL"}
                }
                fields: {
                  key: "source"
                  value: {string_value:
                      "curl --location --request POST 'localhost:3476/v1/tenants/{tenant_id}/data/attributes/read' \\\n"
                      "--header 'Content-Type: application/json' \\\n"
                      "--data-raw '{\n"
                      "  metadata: {\n"
                      "    snap_token: \"\",\n"
                      "  },\n"
                      "  filter: {\n"
                      "    entity: {\n"
                      "      type: \"organization\",\n"
                      "      ids: [\n"
                      "        \"1\"\n"
                      "      ]\n"
                      "    },\n"
                      "    attributes: [\n"
                      "      \"private\"\n"
                      "    ],\n"
                      "  }\n"
                      "}'"
}
                }
              }
            }
          }
        }
      }
    };
  }

  // The Delete RPC method deletes a relation tuple.
  rpc Delete(DataDeleteRequest) returns (DataDeleteResponse) {
    option (google.api.http) = {
      post: "/v1/tenants/{tenant_id}/data/delete"
      body: "*"
    };

    option (grpc.gateway.protoc_gen_openapiv2.options.openapiv2_operation) = {
      summary: "delete data"
      tags: ["Data"]
      operation_id: "data.delete"
      description: ""
      extensions: {
        key: "x-codeSamples"
        value: {
          list_value: {
            values: {
              struct_value: {
                fields: {
                  key: "lang"
                  value: {string_value: "go"}
                }
                fields: {
                  key: "label"
                  value: {string_value: "go"}
                }
                fields: {
                  key: "source"
                  value: {string_value:
                      "rr, err := client.Data.Delete(context.Background(), &v1.DataDeleteRequest{\n"
                      "    TenantId: \"t1\",\n"
                      "    Metadata: &v1.DataDeleteRequestMetadata{\n"
                      "        SnapToken: \"\",\n"
                      "    },\n"
                      "    TupleFilter: &v1.TupleFilter{\n"
                      "        Entity: &v1.EntityFilter{\n"
                      "            Type: \"organization\",\n"
                      "            Ids: []string{\"1\"},\n"
                      "        },\n"
                      "        Relation: \"admin\",\n"
                      "        Subject: &v1.SubjectFilter{\n"
                      "            Type: \"user\",\n"
                      "            Id: []string{\"1\"},\n"
                      "            Relation: \"\"\n"
                      "        }\n"
                      "    }\n"
                      "})"
}
                }
              }
            }
            values: {
              struct_value: {
                fields: {
                  key: "lang"
                  value: {string_value: "javascript"}
                }
                fields: {
                  key: "label"
                  value: {string_value: "node"}
                }
                fields: {
                  key: "source"
                  value: {string_value:
                      "client.data.delete({\n"
                      "  tenantId: \"t1\",\n"
                      "  metadata: {\n"
                      "    snap_token: \"\",\n"
                      "  },\n"
                      "  tupleFilter: {\n"
                      "    entity: {\n"
                      "      type: \"organization\",\n"
                      "      ids: [\n"
                      "        \"1\"\n"
                      "      ]\n"
                      "    },\n"
                      "    relation: \"admin\",\n"
                      "    subject: {\n"
                      "      type: \"user\",\n"
                      "      ids: [\n"
                      "        \"1\"\n"
                      "      ],\n"
                      "      relation: \"\"\n"
                      "    }\n"
                      "  }\n"
                      "}).then((response) => {\n"
                      "  // handle response\n"
                      "})"
}
                }
              }
            }
            values: {
              struct_value: {
                fields: {
                  key: "lang"
                  value: {string_value: "curl"}
                }
                fields: {
                  key: "label"
                  value: {string_value: "cURL"}
                }
                fields: {
                  key: "source"
                  value: {string_value:
                      "curl --location --request POST 'localhost:3476/v1/tenants/{tenant_id}/data/delete' \\\n"
                      "--header 'Content-Type: application/json' \\\n"
                      "--data-raw '{\n"
                      "  \"tuple_filter\": {\n"
                      "    \"entity\": {\n"
                      "      \"type\": \"organization\",\n"
                      "      \"ids\": [\n"
                      "        \"1\"\n"
                      "      ]\n"
                      "    },\n"
                      "    \"relation\": \"admin\",\n"
                      "    \"subject\": {\n"
                      "      \"type\": \"user\",\n"
                      "      \"ids\": [\n"
                      "        \"1\"\n"
                      "      ],\n"
                      "      \"relation\": \"\"\n"
                      "    }\n"
                      "  },\n"
                      "  \"attribute_filter\": {}\n"
                      "}'"
}
                }
              }
            }
          }
        }
      }
    };
  }

  // RPC method to delete relationships for a tenant, accessed via a POST request to the specified path, tagged as "Data" in OpenAPI documentation.
  rpc DeleteRelationships(RelationshipDeleteRequest) returns (RelationshipDeleteResponse) {
    option (google.api.http) = {
      post: "/v1/tenants/{tenant_id}/relationships/delete"
      body: "*"
    };

    option (grpc.gateway.protoc_gen_openapiv2.options.openapiv2_operation) = {
      summary: "delete relationships"
      tags: ["Data"]
      operation_id: "relationships.delete"
    };
  }

  // Executes or runs a specific bundle. This method is useful for processing or triggering actions based on the bundle's data.
  rpc RunBundle(BundleRunRequest) returns (BundleRunResponse) {
    option (google.api.http) = {
      post: "/v1/tenants/{tenant_id}/data/run-bundle"
      body: "*"
    };

    option (grpc.gateway.protoc_gen_openapiv2.options.openapiv2_operation) = {
      summary: "run bundle"
      tags: ["Data"]
      operation_id: "bundle.run"
      description: ""
      extensions: {
        key: "x-codeSamples"
        value: {
          list_value: {
            values: {
              struct_value: {
                fields: {
                  key: "lang"
                  value: {string_value: "go"}
                }
                fields: {
                  key: "label"
                  value: {string_value: "go"}
                }
                fields: {
                  key: "source"
                  value: {string_value:
                      "rr, err := client.Data.RunBundle(context.Background(), &v1.BundleRunRequest{\n"
                      "    TenantId: \"t1\",\n"
                      "    Name:     \"organization_created\",\n"
                      "    Arguments: map[string]string{\n"
                      "        \"creatorID\":      \"564\",\n"
                      "        \"organizationID\": \"789\",\n"
                      "    },\n"
                      "})"
}
                }
              }
            }
            values: {
              struct_value: {
                fields: {
                  key: "lang"
                  value: {string_value: "javascript"}
                }
                fields: {
                  key: "label"
                  value: {string_value: "node"}
                }
                fields: {
                  key: "source"
                  value: {string_value:
                      "client.data.runBundle({\n"
                      "    tenantId: \"t1\",\n"
                      "    name: \"organization_created\",\n"
                      "    arguments: {\n"
                      "        creatorID: \"564\",\n"
                      "        organizationID: \"789\",\n"
                      "    }\n"
                      "}).then((response) => {\n"
                      "    // handle response\n"
                      "})"
}
                }
              }
            }
            values: {
              struct_value: {
                fields: {
                  key: "lang"
                  value: {string_value: "curl"}
                }
                fields: {
                  key: "label"
                  value: {string_value: "cURL"}
                }
                fields: {
                  key: "source"
                  value: {string_value:
                      "curl --location --request POST 'localhost:3476/v1/tenants/{tenant_id}/data/run-bundle' \\\n"
                      "--header 'Content-Type: application/json' \\\n"
                      "--data-raw '{\n"
                      "    \"name\": \"organization_created\",\n"
                      "    \"arguments\": {\n"
                      "        \"creatorID\": \"564\",\n"
                      "        \"organizationID\": \"789\"\n"
                      "    }\n"
                      "}'"
}
                }
              }
            }
          }
        }
      }
    };
  }
}

// DataWriteRequest defines the structure of a request for writing data.
// It contains the necessary information such as tenant_id, metadata,
// tuples and attributes for the write operation.
message DataWriteRequest {
  // tenant_id represents the unique identifier of the tenant for which data is written.
  string tenant_id = 1 [
    json_name = "tenant_id",
    (validate.rules).string = {
      pattern: "^([a-zA-Z0-9_\\-@\\.:+]{1,128}|\\*)$"
      max_bytes: 128
      ignore_empty: false
    },
    (grpc.gateway.protoc_gen_openapiv2.options.openapiv2_field) = {description: "Identifier of the tenant, if you are not using multi-tenancy (have only one tenant) use pre-inserted tenant <code>t1</code> for this field. Required, and must match the pattern \\“[a-zA-Z0-9-,]+\\“, max 64 bytes."}
  ];

  // metadata holds additional data related to the request.
  DataWriteRequestMetadata metadata = 2 [
    json_name = "metadata",
    (validate.rules).message.required = true
  ];

  // tuples contains the list of tuples (entity-relation-entity triples) that need to be written.
  repeated Tuple tuples = 3 [
    json_name = "tuples",
    (validate.rules).repeated = {
      min_items: 0
      max_items: 100
      items: {
        message: {required: true}
      }
    }
  ];

  // attributes contains the list of attributes (entity-attribute-value triples) that need to be written.
  repeated Attribute attributes = 4 [
    json_name = "attributes",
    (validate.rules).repeated = {
      min_items: 0
      max_items: 100
      items: {
        message: {required: true}
      }
    }
  ];
}

// DataWriteRequestMetadata defines the structure of metadata for a write request.
// It includes the schema version of the data to be written.
message DataWriteRequestMetadata {
  // schema_version represents the version of the schema for the data being written.
  string schema_version = 1 [json_name = "schema_version"];
}

// DataWriteResponse defines the structure of the response after writing data.
// It contains the snap_token generated after the write operation.
message DataWriteResponse {
  // snap_token is the token generated after the data write operation, representing a snapshot of the data.
  string snap_token = 1 [
    json_name = "snap_token",
    (grpc.gateway.protoc_gen_openapiv2.options.openapiv2_field) = {description: "The snap token to avoid stale cache, see more details on [Snap Tokens](../../operations/snap-tokens)."}
  ];
}

// Represents a request to write relationship data.
message RelationshipWriteRequest {
  // Unique identifier for the tenant with specific constraints.
  string tenant_id = 1 [
    json_name = "tenant_id",
    (validate.rules).string = {
      pattern: "^([a-zA-Z0-9_\\-@\\.:+]{1,128}|\\*)$"
      max_bytes: 128
      ignore_empty: false
    },
    (grpc.gateway.protoc_gen_openapiv2.options.openapiv2_field) = {description: "Identifier of the tenant, if you are not using multi-tenancy (have only one tenant) use pre-inserted tenant <code>t1</code> for this field. Required, and must match the pattern \\“[a-zA-Z0-9-,]+\\“, max 64 bytes."}
  ];

  // Metadata for the request. It's required.
  RelationshipWriteRequestMetadata metadata = 2 [
    json_name = "metadata",
    (validate.rules).message.required = true
  ];

  // List of tuples for the request. Must have between 1 and 100 items.
  repeated Tuple tuples = 3 [
    json_name = "tuples",
    (validate.rules).repeated = {
      min_items: 1
      max_items: 100
      items: {
        message: {required: true}
      }
    }
  ];
}

// RelationshipWriteRequestMetadata
message RelationshipWriteRequestMetadata {
  string schema_version = 1 [json_name = "schema_version"];
}

// RelationshipWriteResponse
message RelationshipWriteResponse {
  string snap_token = 1 [
    json_name = "snap_token",
    (grpc.gateway.protoc_gen_openapiv2.options.openapiv2_field) = {description: "The snap token to avoid stale cache, see more details on [Snap Tokens](../../operations/snap-tokens)"}
  ];
}

// RelationshipReadRequest defines the structure of a request for reading relationships.
// It contains the necessary information such as tenant_id, metadata, and filter for the read operation.
message RelationshipReadRequest {
  // tenant_id represents the unique identifier of the tenant for which relationships are read.
  string tenant_id = 1 [
    json_name = "tenant_id",
    (validate.rules).string = {
      pattern: "^([a-zA-Z0-9_\\-@\\.:+]{1,128}|\\*)$"
      max_bytes: 128
      ignore_empty: false
    },
    (grpc.gateway.protoc_gen_openapiv2.options.openapiv2_field) = {description: "Identifier of the tenant, if you are not using multi-tenancy (have only one tenant) use pre-inserted tenant <code>t1</code> for this field. Required, and must match the pattern \\“[a-zA-Z0-9-,]+\\“, max 64 bytes."}
  ];

  // metadata holds additional data related to the request.
  RelationshipReadRequestMetadata metadata = 2 [
    json_name = "metadata",
    (validate.rules).message.required = true
  ];

  // filter is used to specify criteria for the data that needs to be read.
  TupleFilter filter = 3 [
    json_name = "filter",
    (validate.rules).message.required = true
  ];

  // page_size specifies the number of results to return in a single page.
  // If more results are available, a continuous_token is included in the response.
  uint32 page_size = 4 [
    json_name = "page_size",
    (validate.rules).uint32 = {
      gte: 1
      lte: 100
      ignore_empty: true
    }
  ];

  // continuous_token is used in case of paginated reads to get the next page of results.
  string continuous_token = 5 [
    json_name = "continuous_token",
    (validate.rules).string = {ignore_empty: true}
  ];
}

// RelationshipReadRequestMetadata defines the structure of the metadata for a read request focused on relationships.
// It includes the snap_token associated with a particular state of the database.
message RelationshipReadRequestMetadata {
  // snap_token represents a specific state or "snapshot" of the database.
  string snap_token = 1 [
    json_name = "snap_token",
    (grpc.gateway.protoc_gen_openapiv2.options.openapiv2_field) = {description: "The snap token to avoid stale cache, see more details on [Snap Tokens](../../operations/snap-tokens)"}
  ];
}

// RelationshipReadResponse defines the structure of the response after reading relationships.
// It includes the tuples representing the relationships and a continuous token for handling result pagination.
message RelationshipReadResponse {
  // tuples is a list of the relationships retrieved in the read operation, represented as entity-relation-entity triples.
  repeated Tuple tuples = 1 [json_name = "tuples"];

  // continuous_token is used in the case of paginated reads to retrieve the next page of results.
  string continuous_token = 2 [json_name = "continuous_token"];
}

// AttributeReadRequest defines the structure of a request for reading attributes.
// It includes the tenant_id, metadata, attribute filter, page size for pagination, and a continuous token for multi-page results.
message AttributeReadRequest {
  // tenant_id represents the unique identifier of the tenant from which the attributes are being read.
  string tenant_id = 1 [
    json_name = "tenant_id",
    (validate.rules).string = {
      pattern: "^([a-zA-Z0-9_\\-@\\.:+]{1,128}|\\*)$"
      max_bytes: 128
      ignore_empty: false
    },
    (grpc.gateway.protoc_gen_openapiv2.options.openapiv2_field) = {description: "Identifier of the tenant, if you are not using multi-tenancy (have only one tenant) use pre-inserted tenant <code>t1</code> for this field. Required, and must match the pattern \\“[a-zA-Z0-9-,]+\\“, max 64 bytes."}
  ];

  // metadata holds additional information related to the request.
  AttributeReadRequestMetadata metadata = 2 [
    json_name = "metadata",
    (validate.rules).message.required = true
  ];

  // filter specifies the criteria used to select the attributes that should be returned.
  AttributeFilter filter = 3 [
    json_name = "filter",
    (validate.rules).message.required = true
  ];

  // page_size specifies the number of results to return in a single page.
  // If more results are available, a continuous_token is included in the response.
  uint32 page_size = 4 [
    json_name = "page_size",
    (validate.rules).uint32 = {
      gte: 1
      lte: 100
      ignore_empty: true
    }
  ];

  // continuous_token is used in case of paginated reads to get the next page of results.
  string continuous_token = 5 [
    json_name = "continuous_token",
    (validate.rules).string = {ignore_empty: true}
  ];
}

// AttributeReadRequestMetadata defines the structure for the metadata of an attribute read request.
// It includes the snap_token associated with a particular state of the database.
message AttributeReadRequestMetadata {
  // snap_token represents a specific state or "snapshot" of the database.
  string snap_token = 1 [
    json_name = "snap_token",
    (grpc.gateway.protoc_gen_openapiv2.options.openapiv2_field) = {description: "The snap token to avoid stale cache, see more details on [Snap Tokens](../../operations/snap-tokens)"}
  ];
}

// AttributeReadResponse defines the structure of the response to an attribute read request.
// It includes the attributes retrieved and a continuous token for handling result pagination.
message AttributeReadResponse {
  // attributes is a list of the attributes retrieved in the read operation.
  repeated Attribute attributes = 1 [json_name = "attributes"];

  // continuous_token is used in the case of paginated reads to retrieve the next page of results.
  string continuous_token = 2 [json_name = "continuous_token"];
}

// DataDeleteRequest defines the structure of a request to delete data.
// It includes the tenant_id and filters for selecting tuples and attributes to be deleted.
message DataDeleteRequest {
  // tenant_id represents the unique identifier of the tenant from which the data will be deleted.
  string tenant_id = 1 [
    json_name = "tenant_id",
    (validate.rules).string = {
      pattern: "^([a-zA-Z0-9_\\-@\\.:+]{1,128}|\\*)$"
      max_bytes: 128
      ignore_empty: false
    },
    (grpc.gateway.protoc_gen_openapiv2.options.openapiv2_field) = {description: "Identifier of the tenant, if you are not using multi-tenancy (have only one tenant) use pre-inserted tenant <code>t1</code> for this field. Required, and must match the pattern \\“[a-zA-Z0-9-,]+\\“, max 64 bytes."}
  ];

  // tuple_filter specifies the criteria used to select the tuples that should be deleted.
  TupleFilter tuple_filter = 2 [
    json_name = "tuple_filter",
    (validate.rules).message.required = true
  ];

  // attribute_filter specifies the criteria used to select the attributes that should be deleted.
  AttributeFilter attribute_filter = 3 [
    json_name = "attribute_filter",
    (validate.rules).message.required = true
  ];
}

// DataDeleteResponse defines the structure of the response to a data delete request.
// It includes a snap_token representing the state of the database after the deletion.
message DataDeleteResponse {
  // snap_token represents the state of the database after the requested deletions.
  string snap_token = 1 [
    json_name = "snap_token",
    (grpc.gateway.protoc_gen_openapiv2.options.openapiv2_field) = {description: "The snap token to avoid stale cache, see more details on [Snap Tokens](../../operations/snap-tokens)"}
  ];
}

// RelationshipDeleteRequest
message RelationshipDeleteRequest {
  string tenant_id = 1 [
    json_name = "tenant_id",
    (validate.rules).string = {
      pattern: "^([a-zA-Z0-9_\\-@\\.:+]{1,128}|\\*)$"
      max_bytes: 128
      ignore_empty: false
    },
    (grpc.gateway.protoc_gen_openapiv2.options.openapiv2_field) = {description: "Identifier of the tenant, if you are not using multi-tenancy (have only one tenant) use pre-inserted tenant <code>t1</code> for this field. Required, and must match the pattern \\“[a-zA-Z0-9-,]+\\“, max 64 bytes."}
  ];

  TupleFilter filter = 2 [json_name = "filter"];
}

// RelationshipDeleteResponse
message RelationshipDeleteResponse {
  string snap_token = 1 [
    json_name = "snap_token",
    (grpc.gateway.protoc_gen_openapiv2.options.openapiv2_field) = {description: "The snap token to avoid stale cache, see more details on [Snap Tokens](../../operations/snap-tokens)"}
  ];
}

// BundleRunRequest is used to request the execution of a bundle.
// It includes tenant_id, the name of the bundle, and additional arguments for execution.
message BundleRunRequest {
  string tenant_id = 1 [
    json_name = "tenant_id",
    (validate.rules).string = {
      pattern: "^([a-zA-Z0-9_\\-@\\.:+]{1,128}|\\*)$"
      max_bytes: 128
      ignore_empty: false
    },
    (grpc.gateway.protoc_gen_openapiv2.options.openapiv2_field) = {description: "Identifier of the tenant, if you are not using multi-tenancy (have only one tenant) use pre-inserted tenant <code>t1</code> for this field. Required, and must match the pattern \\“[a-zA-Z0-9-,]+\\“, max 64 bytes."}
  ];

  // Name of the bundle to be executed.
  string name = 2 [json_name = "name"];

  // Additional key-value pairs for execution arguments.
  map<string, string> arguments = 3 [json_name = "arguments"];
}

// BundleRunResponse is the response for a BundleRunRequest.
// It includes a snap_token, which may be used for tracking the execution or its results.
message BundleRunResponse {
  string snap_token = 1 [
    json_name = "snap_token",
    (grpc.gateway.protoc_gen_openapiv2.options.openapiv2_field) = {description: "The snap token to avoid stale cache, see more details on [Snap Tokens](../../operations/snap-tokens)"}
  ];
}

// ** BUNDLE SERVICE **

service Bundle {
  // Writes a bundle of data for a specific operation. This is a general purpose method to handle writing data bundles.
  rpc Write(BundleWriteRequest) returns (BundleWriteResponse) {
    option (google.api.http) = {
      post: "/v1/tenants/{tenant_id}/bundle/write"
      body: "*"
    };

    option (grpc.gateway.protoc_gen_openapiv2.options.openapiv2_operation) = {
      summary: "write bundle"
      tags: ["Bundle"]
      operation_id: "bundle.write"
      description: ""
      extensions: {
        key: "x-codeSamples"
        value: {
          list_value: {
            values: {
              struct_value: {
                fields: {
                  key: "lang"
                  value: {string_value: "go"}
                }
                fields: {
                  key: "label"
                  value: {string_value: "go"}
                }
                fields: {
                  key: "source"
                  value: {string_value:
                      "rr, err := client.Bundle.Write(context.Background(), &v1.BundleWriteRequest{\n"
                      "    TenantId: \"t1\",\n"
                      "    Bundles: []*v1.DataBundle{\n"
                      "        {\n"
                      "            Name: \"organization_created\",\n"
                      "            Arguments: []string{\n"
                      "                \"creatorID\",\n"
                      "                \"organizationID\",\n"
                      "            },\n"
                      "            Operations: []*v1.Operation{\n"
                      "                {\n"
                      "                    RelationshipsWrite: []string{\n"
                      "                        \"organization:{{.organizationID}}#admin@user:{{.creatorID}}\",\n"
                      "                        \"organization:{{.organizationID}}#manager@user:{{.creatorID}}\",\n"
                      "                    },\n"
                      "                    AttributesWrite: []string{\n"
                      "                        \"organization:{{.organizationID}}$public|boolean:false\",\n"
                      "                    },\n"
                      "                },\n"
                      "            },\n"
                      "        },\n"
                      "    },\n"
                      "})"
}
                }
              }
            }
            values: {
              struct_value: {
                fields: {
                  key: "lang"
                  value: {string_value: "javascript"}
                }
                fields: {
                  key: "label"
                  value: {string_value: "node"}
                }
                fields: {
                  key: "source"
                  value: {string_value:
                      "client.bundle.write({\n"
                      "    tenantId: \"t1\",\n"
                      "    bundles: [\n"
                      "        {\n"
                      "            name: \"organization_created\",\n"
                      "            arguments: [\n"
                      "                \"creatorID\",\n"
                      "                \"organizationID\",\n"
                      "            ],\n"
                      "            operations: [\n"
                      "                {\n"
                      "                    relationships_write: [\n"
                      "                        \"organization:{{.organizationID}}#admin@user:{{.creatorID}}\",\n"
                      "                        \"organization:{{.organizationID}}#manager@user:{{.creatorID}}\",\n"
                      "                    ],\n"
                      "                    attributes_write: [\n"
                      "                        \"organization:{{.organizationID}}$public|boolean:false\",\n"
                      "                    ]\n"
                      "                }\n"
                      "            ]\n"
                      "        }\n"
                      "    ]\n"
                      "}).then((response) => {\n"
                      "    // handle response\n"
                      "})"
}
                }
              }
            }
            values: {
              struct_value: {
                fields: {
                  key: "lang"
                  value: {string_value: "curl"}
                }
                fields: {
                  key: "label"
                  value: {string_value: "cURL"}
                }
                fields: {
                  key: "source"
                  value: {string_value:
                      "curl --location --request POST 'localhost:3476/v1/tenants/{tenant_id}/bundle/write' \\\n"
                      "--header 'Content-Type: application/json' \\\n"
                      "--data-raw '{\n"
                      "    \"bundles\": [\n"
                      "        {\n"
                      "            \"name\": \"organization_created\",\n"
                      "            \"arguments\": [\n"
                      "                \"creatorID\",\n"
                      "                \"organizationID\"\n"
                      "            ],\n"
                      "            \"operations\": [\n"
                      "                {\n"
                      "                    \"relationships_write\": [\n"
                      "                        \"organization:{{.organizationID}}#admin@user:{{.creatorID}}\",\n"
                      "                        \"organization:{{.organizationID}}#manager@user:{{.creatorID}}\"\n"
                      "                    ],\n"
                      "                    \"attributes_write\": [\n"
                      "                        \"organization:{{.organizationID}}$public|boolean:false\"\n"
                      "                    ]\n"
                      "                }\n"
                      "            ]\n"
                      "        }\n"
                      "    ]\n"
                      "}'"
}
                }
              }
            }
          }
        }
      }
    };
  }

  // Reads a data bundle based on a specified request. This method is tailored for retrieving data bundles.
  rpc Read(BundleReadRequest) returns (BundleReadResponse) {
    option (google.api.http) = {
      post: "/v1/tenants/{tenant_id}/bundle/read"
      body: "*"
    };

    option (grpc.gateway.protoc_gen_openapiv2.options.openapiv2_operation) = {
      summary: "read bundle"
      tags: ["Bundle"]
      operation_id: "bundle.read"
      description: ""
      extensions: {
        key: "x-codeSamples"
        value: {
          list_value: {
            values: {
              struct_value: {
                fields: {
                  key: "lang"
                  value: {string_value: "go"}
                }
                fields: {
                  key: "label"
                  value: {string_value: "go"}
                }
                fields: {
                  key: "source"
                  value: {string_value:
                      "rr, err := client.Bundle.Read(context.Background(), &v1.BundleReadRequest{\n"
                      "    TenantId: \"t1\",\n"
                      "    Name:     \"organization_created\",\n"
                      "})"
}
                }
              }
            }
            values: {
              struct_value: {
                fields: {
                  key: "lang"
                  value: {string_value: "javascript"}
                }
                fields: {
                  key: "label"
                  value: {string_value: "node"}
                }
                fields: {
                  key: "source"
                  value: {string_value:
                      "client.bundle.read({\n"
                      "    tenantId: \"t1\",\n"
                      "    name: \"organization_created\",\n"
                      "}).then((response) => {\n"
                      "    // handle response\n"
                      "})"
}
                }
              }
            }
            values: {
              struct_value: {
                fields: {
                  key: "lang"
                  value: {string_value: "curl"}
                }
                fields: {
                  key: "label"
                  value: {string_value: "cURL"}
                }
                fields: {
                  key: "source"
                  value: {string_value:
                      "curl --location --request POST 'localhost:3476/v1/tenants/{tenant_id}/bundle/read' \\\n"
                      "--header 'Content-Type: application/json' \\\n"
                      "--data-raw '{\n"
                      "    \"name\": \"organization_created\"\n"
                      "}'"
}
                }
              }
            }
          }
        }
      }
    };
  }

  // Deletes a specific data bundle. This method is used to remove existing bundles from the system.
  rpc Delete(BundleDeleteRequest) returns (BundleDeleteResponse) {
    option (google.api.http) = {
      post: "/v1/tenants/{tenant_id}/bundle/delete"
      body: "*"
    };

    option (grpc.gateway.protoc_gen_openapiv2.options.openapiv2_operation) = {
      summary: "delete bundle"
      tags: ["Bundle"]
      operation_id: "bundle.delete"
      description: ""
      extensions: {
        key: "x-codeSamples"
        value: {
          list_value: {
            values: {
              struct_value: {
                fields: {
                  key: "lang"
                  value: {string_value: "go"}
                }
                fields: {
                  key: "label"
                  value: {string_value: "go"}
                }
                fields: {
                  key: "source"
                  value: {string_value:
                      "rr, err := client.Bundle.Delete(context.Background(), &v1.BundleDeleteRequest{\n"
                      "    TenantId: \"t1\",\n"
                      "    Name:     \"organization_created\",\n"
                      "})"
}
                }
              }
            }
            values: {
              struct_value: {
                fields: {
                  key: "lang"
                  value: {string_value: "javascript"}
                }
                fields: {
                  key: "label"
                  value: {string_value: "node"}
                }
                fields: {
                  key: "source"
                  value: {string_value:
                      "client.bundle.delete({\n"
                      "    tenantId: \"t1\",\n"
                      "    name: \"organization_created\",\n"
                      "}).then((response) => {\n"
                      "    // handle response\n"
                      "})"
}
                }
              }
            }
            values: {
              struct_value: {
                fields: {
                  key: "lang"
                  value: {string_value: "curl"}
                }
                fields: {
                  key: "label"
                  value: {string_value: "cURL"}
                }
                fields: {
                  key: "source"
                  value: {string_value:
                      "curl --location --request POST 'localhost:3476/v1/tenants/{tenant_id}/bundle/delete' \\\n"
                      "--header 'Content-Type: application/json' \\\n"
                      "--data-raw '{\n"
                      "    \"name\": \"organization_created\"\n"
                      "}'"
}
                }
              }
            }
          }
        }
      }
    };
  }
}

// BundleWriteRequest is used to request the writing of a bundle.
// It contains the tenant_id to identify the tenant and the Bundles object.
message BundleWriteRequest {
  string tenant_id = 1 [
    json_name = "tenant_id",
    (validate.rules).string = {
      pattern: "^([a-zA-Z0-9_\\-@\\.:+]{1,128}|\\*)$"
      max_bytes: 128
      ignore_empty: false
    },
    (grpc.gateway.protoc_gen_openapiv2.options.openapiv2_field) = {description: "Identifier of the tenant, if you are not using multi-tenancy (have only one tenant) use pre-inserted tenant <code>t1</code> for this field. Required, and must match the pattern \\“[a-zA-Z0-9-,]+\\“, max 64 bytes."}
  ];

  repeated DataBundle bundles = 2; // Contains the bundle data to be written.
}

// BundleWriteResponse is the response for a BundleWriteRequest.
// It includes a name which could be used as an identifier or acknowledgment.
message BundleWriteResponse {
  repeated string names = 1 [json_name = "names"]; // Identifier or acknowledgment of the written bundle.
}

message BundleReadRequest {
  string tenant_id = 1 [
    json_name = "tenant_id",
    (validate.rules).string = {
      pattern: "^([a-zA-Z0-9_\\-@\\.:+]{1,128}|\\*)$"
      max_bytes: 128
      ignore_empty: false
    },
    (grpc.gateway.protoc_gen_openapiv2.options.openapiv2_field) = {description: "Identifier of the tenant, if you are not using multi-tenancy (have only one tenant) use pre-inserted tenant <code>t1</code> for this field. Required, and must match the pattern \\“[a-zA-Z0-9-,]+\\“, max 64 bytes."}
  ];

  string name = 2 [json_name = "name"];
}

message BundleReadResponse {
  DataBundle bundle = 1 [json_name = "bundle"];
}

// BundleDeleteRequest is used to request the deletion of a bundle.
// It contains the tenant_id to specify the tenant and the name of the bundle to be deleted.
message BundleDeleteRequest {
  string tenant_id = 1 [
    json_name = "tenant_id",
    (validate.rules).string = {
      pattern: "^([a-zA-Z0-9_\\-@\\.:+]{1,128}|\\*)$"
      max_bytes: 128
      ignore_empty: false
    },
    (grpc.gateway.protoc_gen_openapiv2.options.openapiv2_field) = {description: "Identifier of the tenant, if you are not using multi-tenancy (have only one tenant) use pre-inserted tenant <code>t1</code> for this field. Required, and must match the pattern \\“[a-zA-Z0-9-,]+\\“, max 64 bytes."}
  ];

  string name = 2 [json_name = "name"]; // Name of the bundle to be deleted.
}

message BundleDeleteResponse {
  string name = 1 [json_name = "name"];
}

// ** TENANCY SERVICE **
// The Tenancy service defines the gRPC methods for managing tenants.

service Tenancy {
  // Create is a unary RPC to create a new tenant.
  // It requires a TenantCreateRequest and returns a TenantCreateResponse.
  rpc Create(TenantCreateRequest) returns (TenantCreateResponse) {
    option (google.api.http) = {
      post: "/v1/tenants/create"
      body: "*"
    };

    option (grpc.gateway.protoc_gen_openapiv2.options.openapiv2_operation) = {
      summary: "create tenant"
      tags: ["Tenancy"]
      operation_id: "tenants.create"
      description: ""
      extensions: {
        key: "x-codeSamples"
        value: {
          list_value: {
            values: {
              struct_value: {
                fields: {
                  key: "lang"
                  value: {string_value: "go"}
                }
                fields: {
                  key: "label"
                  value: {string_value: "go"}
                }
                fields: {
                  key: "source"
                  value: {string_value:
                      "rr, err := client.Tenancy.Create(context.Background(), &v1.TenantCreateRequest{\n"
                      "    Id:   \"\",\n"
                      "    Name: \"\"\n"
                      "})"
}
                }
              }
            }
            values: {
              struct_value: {
                fields: {
                  key: "lang"
                  value: {string_value: "javascript"}
                }
                fields: {
                  key: "label"
                  value: {string_value: "node"}
                }
                fields: {
                  key: "source"
                  value: {string_value:
                      "client.tenancy.create({\n"
                      "   id: \"\",\n"
                      "   name: \"\"\n"
                      "}).then((response) => {\n"
                      "    // handle response\n"
                      "})"
}
                }
              }
            }
            values: {
              struct_value: {
                fields: {
                  key: "lang"
                  value: {string_value: "curl"}
                }
                fields: {
                  key: "label"
                  value: {string_value: "cURL"}
                }
                fields: {
                  key: "source"
                  value: {string_value:
                      "curl --location --request POST 'http://localhost:3476/v1/tenants/create' \\\n"
                      "--header 'Content-Type: application/json' \\\n"
                      "--data-raw '{\n"
                      "    \"id\": \"\",\n"
                      "    \"name\": \"\"\n"
                      "}'"
}
                }
              }
            }
          }
        }
      }
    };
  }

  // Delete is a unary RPC to delete an existing tenant.
  // It requires a TenantDeleteRequest and returns a TenantDeleteResponse.
  rpc Delete(TenantDeleteRequest) returns (TenantDeleteResponse) {
    option (google.api.http) = {delete: "/v1/tenants/{id}"};

    option (grpc.gateway.protoc_gen_openapiv2.options.openapiv2_operation) = {
      summary: "delete tenant"
      tags: ["Tenancy"]
      operation_id: "tenants.delete"
      description: ""
      extensions: {
        key: "x-codeSamples"
        value: {
          list_value: {
            values: {
              struct_value: {
                fields: {
                  key: "lang"
                  value: {string_value: "go"}
                }
                fields: {
                  key: "label"
                  value: {string_value: "go"}
                }
                fields: {
                  key: "source"
                  value: {string_value:
                      "rr, err := client.Tenancy.Delete(context.Background(), &v1.TenantDeleteRequest{\n"
                      "    Id: \"\"\n"
                      "})"
}
                }
              }
            }
            values: {
              struct_value: {
                fields: {
                  key: "lang"
                  value: {string_value: "javascript"}
                }
                fields: {
                  key: "label"
                  value: {string_value: "node"}
                }
                fields: {
                  key: "source"
                  value: {string_value:
                      "client.tenancy.delete({\n"
                      "   id: \"\",\n"
                      "}).then((response) => {\n"
                      "    // handle response\n"
                      "})"
}
                }
              }
            }
            values: {
              struct_value: {
                fields: {
                  key: "lang"
                  value: {string_value: "curl"}
                }
                fields: {
                  key: "label"
                  value: {string_value: "cURL"}
                }
                fields: {
                  key: "source"
                  value: {string_value: "curl --location --request DELETE 'http://localhost:3476/v1/tenants/t1'"}
                }
              }
            }
          }
        }
      }
    };
  }

  // List is a unary RPC to get a list of all tenants.
  // It requires a TenantListRequest and returns a TenantListResponse.
  rpc List(TenantListRequest) returns (TenantListResponse) {
    option (google.api.http) = {
      post: "/v1/tenants/list"
      body: "*"
    };

    option (grpc.gateway.protoc_gen_openapiv2.options.openapiv2_operation) = {
      summary: "list tenants"
      tags: ["Tenancy"]
      operation_id: "tenants.list"
      description: ""
      extensions: {
        key: "x-codeSamples"
        value: {
          list_value: {
            values: {
              struct_value: {
                fields: {
                  key: "lang"
                  value: {string_value: "go"}
                }
                fields: {
                  key: "label"
                  value: {string_value: "go"}
                }
                fields: {
                  key: "source"
                  value: {string_value:
                      "cr, err := client.Tenancy.List(context.Background(), &v1.TenantListRequest{\n"
                      "    PageSize: 20,\n"
                      "    ContinuousToken: \"\",\n"
                      "})"
}
                }
              }
            }
            values: {
              struct_value: {
                fields: {
                  key: "lang"
                  value: {string_value: "javascript"}
                }
                fields: {
                  key: "label"
                  value: {string_value: "node"}
                }
                fields: {
                  key: "source"
                  value: {string_value:
                      "let res = client.tenancy.list({\n"
                      "    pageSize: 20,\n"
                      "    continuousToken: \"\",\n"
                      "})"
}
                }
              }
            }
            values: {
              struct_value: {
                fields: {
                  key: "lang"
                  value: {string_value: "curl"}
                }
                fields: {
                  key: "label"
                  value: {string_value: "cURL"}
                }
                fields: {
                  key: "source"
                  value: {string_value:
                      "curl --location --request POST 'localhost:3476/v1/tenants/list' \\\n"
                      "--header 'Content-Type: application/json' \\\n"
                      "--data-raw '{\n"
                      "    \"page_size\": 20,\n"
                      "    \"continuous_token\": \"\"\n"
                      "}'"
}
                }
              }
            }
          }
        }
      }
    };
  }
}

// TenantCreateRequest is the message used for the request to create a tenant.
message TenantCreateRequest {
  // id is a unique identifier for the tenant.
  string id = 1 [
    json_name = "id",
    (validate.rules).string = {
      pattern: "[a-zA-Z0-9-,]+"
      max_bytes: 64
      ignore_empty: false
    }
  ];

  // name is the name of the tenant.
  string name = 2 [
    json_name = "name",
    (validate.rules).string = {
      max_bytes: 64
      ignore_empty: false
    }
  ];
}

// TenantCreateResponse is the message returned from the request to create a tenant.
message TenantCreateResponse {
  // tenant is the created tenant information.
  Tenant tenant = 1 [json_name = "tenant"];
}

// TenantDeleteRequest is the message used for the request to delete a tenant.
message TenantDeleteRequest {
  // id is the unique identifier of the tenant to be deleted.
  string id = 1 [
    json_name = "id",
    (validate.rules).string = {ignore_empty: false}
  ];
}

// TenantDeleteResponse is the message returned from the request to delete a tenant.
message TenantDeleteResponse {
  // tenant is the tenant information that was deleted.
  Tenant tenant = 1 [json_name = "tenant"];
}

// TenantListRequest is the message used for the request to list all tenants.
message TenantListRequest {
  // page_size is the number of tenants to be returned in the response.
  // The value should be between 1 and 100.
  uint32 page_size = 1 [
    json_name = "page_size",
    (validate.rules).uint32 = {
      gte: 1
      lte: 100
      ignore_empty: true
    }
  ];

  // continuous_token is an optional parameter used for pagination.
  // It should be the value received in the previous response.
  string continuous_token = 2 [
    json_name = "continuous_token",
    (validate.rules).string = {ignore_empty: true}
  ];
}

// TenantListResponse is the message returned from the request to list all tenants.
message TenantListResponse {
  // tenants is a list of tenants.
  repeated Tenant tenants = 1 [json_name = "tenants"];

  // continuous_token is a string that can be used to paginate and retrieve the next set of results.
  string continuous_token = 2 [json_name = "continuous_token"];
}<|MERGE_RESOLUTION|>--- conflicted
+++ resolved
@@ -1749,18 +1749,14 @@
                 }
                 fields: {
                   key: "source"
-<<<<<<< HEAD
-                  value : { string_value: "curl --location --request POST 'localhost:3476/v1/tenants/{tenant_id}/schemas/list' \\\n--header 'Content-Type: application/json' \\\n--data-raw '{\n    \"page_size\": \"10\",\n    \"continuous_token\": \"\"\n}'"},
-=======
-                  value: {string_value:
-                      "curl --location --request POST 'localhost:3476/v1/tenants/{tenant_id}/schemas/read' \\\n"
+                  value: {string_value:
+                      "curl --location --request POST 'localhost:3476/v1/tenants/{tenant_id}/schemas/list' \\\n"
                       "--header 'Content-Type: application/json' \\\n"
                       "--data-raw '{\n"
                       "    \"page_size\": 20,\n"
                       "    \"continuous_token\": \"\"\n"
                       "}'"
 }
->>>>>>> c72183b7
                 }
               }
             }
