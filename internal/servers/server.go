--- conflicted
+++ resolved
@@ -38,15 +38,6 @@
 
 var tracer = otel.Tracer("servers")
 
-<<<<<<< HEAD
-// ServiceContainer -
-type ServiceContainer struct {
-	RelationshipService services.IRelationshipService
-	PermissionService   services.IPermissionService
-	SchemaService       services.ISchemaService
-	TenancyService      services.ITenancyService
-	CacheService        keys.EngineKeyManager
-=======
 // Container is a struct that holds the invoker and various storage repositories
 // for permission-related operations. It serves as a central point of access
 // for interacting with the underlying data and services.
@@ -65,7 +56,6 @@
 	TR repositories.TenantReader
 	// TenantWriter for writing tenant information to storage
 	TW repositories.TenantWriter
->>>>>>> 78e95904
 }
 
 // NewContainer is a constructor for the Container struct.
