--- conflicted
+++ resolved
@@ -549,37 +549,19 @@
 			organization, err = schema.GetEntityByName(sch, "organization")
 			Expect(err).ShouldNot(HaveOccurred())
 
-<<<<<<< HEAD
-				schemaReader.On("ReadSchemaDefinition", uint64(0), "repository", "noop").Return(repository, "noop", nil).Times(2)
-				schemaReader.On("ReadSchemaDefinition", uint64(0), "organization", "noop").Return(organization, "noop", nil).Times(2)
-=======
-			schemaReader.On("ReadSchemaDefinition", "repository", "noop").Return(repository, "noop", nil).Times(2)
-			schemaReader.On("ReadSchemaDefinition", "organization", "noop").Return(organization, "noop", nil).Times(2)
->>>>>>> b679fd53
+			schemaReader.On("ReadSchemaDefinition", uint64(0), "repository", "noop").Return(repository, "noop", nil).Times(2)
+			schemaReader.On("ReadSchemaDefinition", uint64(0), "organization", "noop").Return(organization, "noop", nil).Times(2)
 
 			// RELATIONSHIPS
 
 			relationshipReader := new(mocks.RelationshipReader)
 
-<<<<<<< HEAD
 				relationshipReader.On("QueryRelationships", uint64(0), &base.TupleFilter{
 					Entity: &base.EntityFilter{
-=======
-			relationshipReader.On("QueryRelationships", &base.TupleFilter{
-				Entity: &base.EntityFilter{
-					Type: "repository",
-					Ids:  []string{"1"},
-				},
-				Relation: "owner",
-			}, token.NewNoopToken().Encode().String()).Return(database.NewTupleCollection([]*base.Tuple{
-				{
-					Entity: &base.Entity{
->>>>>>> b679fd53
 						Type: "repository",
 						Id:   "1",
 					},
 					Relation: "owner",
-<<<<<<< HEAD
 				}, token.NewNoopToken().Encode().String()).Return(database.NewTupleIterator([]*base.Tuple{
 					{
 						Entity: &base.Entity{
@@ -592,19 +574,12 @@
 							Id:       "2",
 							Relation: "",
 						},
-=======
-					Subject: &base.Subject{
-						Type:     tuple.USER,
-						Id:       "2",
-						Relation: "",
->>>>>>> b679fd53
 					},
 				},
 			}...), nil).Times(1)
 
 			checkCommand, _ = NewCheckCommand(keys.NewNoopCheckCommandKeys(), schemaReader, relationshipReader, telemetry.NewNoopMeter())
 
-<<<<<<< HEAD
 				req := &base.PermissionCheckRequest{
 					TenantId:   uint64(0),
 					Entity:     &base.Entity{Type: "repository", Id: "1"},
@@ -617,20 +592,7 @@
 						Depth:         20,
 					},
 				}
-=======
-			req := &base.PermissionCheckRequest{
-				Entity:     &base.Entity{Type: "repository", Id: "1"},
-				Subject:    &base.Subject{Type: tuple.USER, Id: "1"},
-				Permission: "push",
-				Metadata: &base.PermissionCheckRequestMetadata{
-					SnapToken:     token.NewNoopToken().Encode().String(),
-					SchemaVersion: "noop",
-					Exclusion:     false,
-					Depth:         20,
-				},
-			}
->>>>>>> b679fd53
-
+        
 			var response *base.PermissionCheckResponse
 			response, err = checkCommand.Execute(context.Background(), req)
 			Expect(err).ShouldNot(HaveOccurred())
@@ -656,37 +618,19 @@
 			organization, err = schema.GetEntityByName(sch, "organization")
 			Expect(err).ShouldNot(HaveOccurred())
 
-<<<<<<< HEAD
-				schemaReader.On("ReadSchemaDefinition", uint64(0), "repository", "noop").Return(repository, "noop", nil).Times(2)
-				schemaReader.On("ReadSchemaDefinition", uint64(0), "organization", "noop").Return(organization, "noop", nil).Times(2)
-=======
-			schemaReader.On("ReadSchemaDefinition", "repository", "noop").Return(repository, "noop", nil).Times(2)
-			schemaReader.On("ReadSchemaDefinition", "organization", "noop").Return(organization, "noop", nil).Times(2)
->>>>>>> b679fd53
+			schemaReader.On("ReadSchemaDefinition", uint64(0), "repository", "noop").Return(repository, "noop", nil).Times(2)
+			schemaReader.On("ReadSchemaDefinition", uint64(0), "organization", "noop").Return(organization, "noop", nil).Times(2)
 
 			// RELATIONSHIPS
 
 			relationshipReader := new(mocks.RelationshipReader)
 
-<<<<<<< HEAD
 				relationshipReader.On("QueryRelationships", uint64(0), &base.TupleFilter{
 					Entity: &base.EntityFilter{
-=======
-			relationshipReader.On("QueryRelationships", &base.TupleFilter{
-				Entity: &base.EntityFilter{
-					Type: "repository",
-					Ids:  []string{"1"},
-				},
-				Relation: "owner",
-			}, token.NewNoopToken().Encode().String()).Return(database.NewTupleCollection([]*base.Tuple{
-				{
-					Entity: &base.Entity{
->>>>>>> b679fd53
 						Type: "repository",
 						Id:   "1",
 					},
 					Relation: "owner",
-<<<<<<< HEAD
 				}, token.NewNoopToken().Encode().String()).Return(database.NewTupleIterator([]*base.Tuple{
 					{
 						Entity: &base.Entity{
@@ -704,30 +648,10 @@
 
 				relationshipReader.On("QueryRelationships", uint64(0), &base.TupleFilter{
 					Entity: &base.EntityFilter{
-=======
-					Subject: &base.Subject{
-						Type:     "organization",
-						Id:       "2",
-						Relation: "admin",
-					},
-				},
-			}...), nil).Times(1)
-
-			relationshipReader.On("QueryRelationships", &base.TupleFilter{
-				Entity: &base.EntityFilter{
-					Type: "organization",
-					Ids:  []string{"2"},
-				},
-				Relation: "admin",
-			}, token.NewNoopToken().Encode().String()).Return(database.NewTupleCollection([]*base.Tuple{
-				{
-					Entity: &base.Entity{
->>>>>>> b679fd53
 						Type: "organization",
 						Id:   "2",
 					},
 					Relation: "admin",
-<<<<<<< HEAD
 				}, token.NewNoopToken().Encode().String()).Return(database.NewTupleIterator([]*base.Tuple{
 					{
 						Entity: &base.Entity{
@@ -764,12 +688,6 @@
 							Id:       "8",
 							Relation: "",
 						},
-=======
-					Subject: &base.Subject{
-						Type:     "organization",
-						Id:       "3",
-						Relation: "member",
->>>>>>> b679fd53
 					},
 				},
 				{
@@ -798,25 +716,12 @@
 				},
 			}...), nil).Times(1)
 
-<<<<<<< HEAD
 				relationshipReader.On("QueryRelationships", uint64(0), &base.TupleFilter{
 					Entity: &base.EntityFilter{
-=======
-			relationshipReader.On("QueryRelationships", &base.TupleFilter{
-				Entity: &base.EntityFilter{
-					Type: "organization",
-					Ids:  []string{"3"},
-				},
-				Relation: "member",
-			}, token.NewNoopToken().Encode().String()).Return(database.NewTupleCollection([]*base.Tuple{
-				{
-					Entity: &base.Entity{
->>>>>>> b679fd53
 						Type: "organization",
 						Id:   "3",
 					},
 					Relation: "member",
-<<<<<<< HEAD
 				}, token.NewNoopToken().Encode().String()).Return(database.NewTupleIterator([]*base.Tuple{
 					{
 						Entity: &base.Entity{
@@ -829,19 +734,12 @@
 							Id:       "1",
 							Relation: "",
 						},
-=======
-					Subject: &base.Subject{
-						Type:     tuple.USER,
-						Id:       "1",
-						Relation: "",
->>>>>>> b679fd53
 					},
 				},
 			}...), nil).Times(1)
 
 			checkCommand, _ = NewCheckCommand(keys.NewNoopCheckCommandKeys(), schemaReader, relationshipReader, telemetry.NewNoopMeter())
 
-<<<<<<< HEAD
 				req := &base.PermissionCheckRequest{
 					TenantId:   uint64(0),
 					Entity:     &base.Entity{Type: "repository", Id: "1"},
@@ -854,19 +752,6 @@
 						Depth:         20,
 					},
 				}
-=======
-			req := &base.PermissionCheckRequest{
-				Entity:     &base.Entity{Type: "repository", Id: "1"},
-				Subject:    &base.Subject{Type: tuple.USER, Id: "1"},
-				Permission: "push",
-				Metadata: &base.PermissionCheckRequestMetadata{
-					SnapToken:     token.NewNoopToken().Encode().String(),
-					SchemaVersion: "noop",
-					Exclusion:     false,
-					Depth:         20,
-				},
-			}
->>>>>>> b679fd53
 
 			var response *base.PermissionCheckResponse
 			response, err = checkCommand.Execute(context.Background(), req)
@@ -893,37 +778,19 @@
 			organization, err = schema.GetEntityByName(sch, "organization")
 			Expect(err).ShouldNot(HaveOccurred())
 
-<<<<<<< HEAD
 				schemaReader.On("ReadSchemaDefinition", uint64(0), "repository", "noop").Return(repository, "noop", nil).Times(2)
 				schemaReader.On("ReadSchemaDefinition", uint64(0), "organization", "noop").Return(organization, "noop", nil).Times(2)
-=======
-			schemaReader.On("ReadSchemaDefinition", "repository", "noop").Return(repository, "noop", nil).Times(2)
-			schemaReader.On("ReadSchemaDefinition", "organization", "noop").Return(organization, "noop", nil).Times(2)
->>>>>>> b679fd53
 
 			// RELATIONSHIPS
 
 			relationshipReader := new(mocks.RelationshipReader)
 
-<<<<<<< HEAD
 				relationshipReader.On("QueryRelationships", uint64(0), &base.TupleFilter{
 					Entity: &base.EntityFilter{
-=======
-			relationshipReader.On("QueryRelationships", &base.TupleFilter{
-				Entity: &base.EntityFilter{
-					Type: "repository",
-					Ids:  []string{"1"},
-				},
-				Relation: "parent",
-			}, token.NewNoopToken().Encode().String()).Return(database.NewTupleCollection([]*base.Tuple{
-				{
-					Entity: &base.Entity{
->>>>>>> b679fd53
 						Type: "repository",
 						Id:   "1",
 					},
 					Relation: "parent",
-<<<<<<< HEAD
 				}, token.NewNoopToken().Encode().String()).Return(database.NewTupleIterator([]*base.Tuple{
 					{
 						Entity: &base.Entity{
@@ -941,30 +808,10 @@
 
 				relationshipReader.On("QueryRelationships", uint64(0), &base.TupleFilter{
 					Entity: &base.EntityFilter{
-=======
-					Subject: &base.Subject{
-						Type:     "organization",
-						Id:       "8",
-						Relation: tuple.ELLIPSIS,
-					},
-				},
-			}...), nil).Times(2)
-
-			relationshipReader.On("QueryRelationships", &base.TupleFilter{
-				Entity: &base.EntityFilter{
-					Type: "organization",
-					Ids:  []string{"8"},
-				},
-				Relation: "member",
-			}, token.NewNoopToken().Encode().String()).Return(database.NewTupleCollection([]*base.Tuple{
-				{
-					Entity: &base.Entity{
->>>>>>> b679fd53
 						Type: "organization",
 						Id:   "8",
 					},
 					Relation: "member",
-<<<<<<< HEAD
 				}, token.NewNoopToken().Encode().String()).Return(database.NewTupleIterator([]*base.Tuple{
 					{
 						Entity: &base.Entity{
@@ -977,35 +824,16 @@
 							Id:       "1",
 							Relation: "",
 						},
-=======
-					Subject: &base.Subject{
-						Type:     tuple.USER,
-						Id:       "1",
-						Relation: "",
->>>>>>> b679fd53
-					},
-				},
-			}...), nil).Times(1)
-
-<<<<<<< HEAD
+					},
+				},
+			}...), nil).Times(1)
+
 				relationshipReader.On("QueryRelationships", uint64(0), &base.TupleFilter{
 					Entity: &base.EntityFilter{
-=======
-			relationshipReader.On("QueryRelationships", &base.TupleFilter{
-				Entity: &base.EntityFilter{
-					Type: "organization",
-					Ids:  []string{"8"},
-				},
-				Relation: "admin",
-			}, token.NewNoopToken().Encode().String()).Return(database.NewTupleCollection([]*base.Tuple{
-				{
-					Entity: &base.Entity{
->>>>>>> b679fd53
 						Type: "organization",
 						Id:   "8",
 					},
 					Relation: "admin",
-<<<<<<< HEAD
 				}, token.NewNoopToken().Encode().String()).Return(database.NewTupleIterator([]*base.Tuple{
 					{
 						Entity: &base.Entity{
@@ -1018,71 +846,16 @@
 							Id:       "2",
 							Relation: "",
 						},
-=======
-					Subject: &base.Subject{
-						Type:     tuple.USER,
-						Id:       "2",
-						Relation: "",
->>>>>>> b679fd53
-					},
-				},
-			}...), nil).Times(1)
-
-<<<<<<< HEAD
+					},
+				},
+			}...), nil).Times(1)
+
 				relationshipReader.On("QueryRelationships", uint64(0), &base.TupleFilter{
 					Entity: &base.EntityFilter{
-=======
-			relationshipReader.On("QueryRelationships", &base.TupleFilter{
-				Entity: &base.EntityFilter{
-					Type: "repository",
-					Ids:  []string{"1"},
-				},
-				Relation: "owner",
-			}, token.NewNoopToken().Encode().String()).Return(database.NewTupleCollection([]*base.Tuple{
-				{
-					Entity: &base.Entity{
->>>>>>> b679fd53
 						Type: "repository",
 						Id:   "1",
 					},
 					Relation: "owner",
-<<<<<<< HEAD
-				}, token.NewNoopToken().Encode().String()).Return(database.NewTupleIterator([]*base.Tuple{
-					{
-						Entity: &base.Entity{
-							Type: "repository",
-							Id:   "1",
-						},
-						Relation: "owner",
-						Subject: &base.Subject{
-							Type:     tuple.USER,
-							Id:       "7",
-							Relation: "",
-						},
-					},
-				}...), nil).Times(1)
-
-				checkCommand, _ = NewCheckCommand(keys.NewNoopCheckCommandKeys(), schemaReader, relationshipReader, telemetry.NewNoopMeter())
-
-				req := &base.PermissionCheckRequest{
-					TenantId:   uint64(0),
-					Entity:     &base.Entity{Type: "repository", Id: "1"},
-					Subject:    &base.Subject{Type: tuple.USER, Id: "1"},
-					Permission: "delete",
-					Metadata: &base.PermissionCheckRequestMetadata{
-						SnapToken:     token.NewNoopToken().Encode().String(),
-						SchemaVersion: "noop",
-						Exclusion:     false,
-						Depth:         20,
-					},
-				}
-
-				var response *base.PermissionCheckResponse
-				response, err = checkCommand.Execute(context.Background(), req)
-				Expect(err).ShouldNot(HaveOccurred())
-				Expect(base.PermissionCheckResponse_RESULT_DENIED).Should(Equal(response.GetCan()))
-			})
-=======
 					Subject: &base.Subject{
 						Type:     tuple.USER,
 						Id:       "7",
@@ -1281,7 +1054,6 @@
 			response, err = checkCommand.Execute(context.Background(), req)
 			Expect(err).ShouldNot(HaveOccurred())
 			Expect(base.PermissionCheckResponse_RESULT_ALLOWED).Should(Equal(response.GetCan()))
->>>>>>> b679fd53
 		})
 	})
 })